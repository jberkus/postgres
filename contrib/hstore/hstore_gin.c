/*
 * contrib/hstore/hstore_gin.c
 */
#include "postgres.h"

#include "access/gin.h"
#include "access/skey.h"
#include "catalog/pg_type.h"
#include "utils/builtins.h"

#include "hstore.h"


PG_FUNCTION_INFO_V1(gin_extract_hstore);
Datum		gin_extract_hstore(PG_FUNCTION_ARGS);

/* Build an indexable text value */
static text *
makeitem(char *str, int len, char flag)
{
	text	   *item;

	item = (text *) palloc(VARHDRSZ + len + 1);
	SET_VARSIZE(item, VARHDRSZ + len + 1);

	*VARDATA(item) = flag;

	if (str && len > 0)
		memcpy(VARDATA(item) + 1, str, len);

	return item;
}

static text *
makeitemFromValue(HStoreValue *v, char flag)
{
	text		*item;
	char		*cstr;

	switch(v->type)
	{
		case hsvNull:
			item = makeitem(NULL, 0, NULLFLAG);
			break;
		case hsvBool:
			item = makeitem((v->boolean) ? " t" : " f", 2, flag);
			break;
		case hsvNumeric:
			cstr = DatumGetCString(DirectFunctionCall1(numeric_out, PointerGetDatum(v->numeric)));
			item = makeitem(cstr, strlen(cstr), flag);
			break;
		case hsvString:
			item = makeitem(v->string.val, v->string.len, flag);
			break;
		default:
			elog(ERROR, "Wrong hstore type");
	}

	return item;
}


Datum
gin_extract_hstore(PG_FUNCTION_ARGS)
{
	HStore	   		*hs = PG_GETARG_HS(0);
	int32	   		*nentries = (int32 *) PG_GETARG_POINTER(1);
	Datum	   		*entries = NULL;
	int				total = 2 * HS_ROOT_COUNT(hs);
	int				i = 0, r;
	HStoreIterator	*it;
	HStoreValue		v;

	if (total == 0)
	{
		*nentries = 0;
		PG_RETURN_POINTER(NULL);
	}

	entries = (Datum *) palloc(sizeof(Datum) * total);

	it = HStoreIteratorInit(VARDATA(hs));

	while((r = HStoreIteratorGet(&it, &v, false)) != 0)
	{
		if (i >= total)
		{
			total *= 2;
			entries = (Datum *) repalloc(entries, sizeof(Datum) * total);
		}

		switch(r)
		{
			case WHS_KEY:
				entries[i++] = PointerGetDatum(makeitemFromValue(&v, KEYFLAG));
				break;
			case WHS_VALUE:
				entries[i++] = PointerGetDatum(makeitemFromValue(&v, VALFLAG));
				break;
			case WHS_ELEM:
				entries[i++] = PointerGetDatum(makeitemFromValue(&v, ELEMFLAG));
				break;
			default:
				break;
		}
	}

	*nentries = i;

	PG_RETURN_POINTER(entries);
}

PG_FUNCTION_INFO_V1(gin_extract_hstore_query);
Datum		gin_extract_hstore_query(PG_FUNCTION_ARGS);

Datum
gin_extract_hstore_query(PG_FUNCTION_ARGS)
{
	int32	   *nentries = (int32 *) PG_GETARG_POINTER(1);
	StrategyNumber strategy = PG_GETARG_UINT16(2);
	int32	   *searchMode = (int32 *) PG_GETARG_POINTER(6);
	Datum	   *entries;

	if (strategy == HStoreContainsStrategyNumber)
	{
		/* Query is an hstore, so just apply gin_extract_hstore... */
		entries = (Datum *)
			DatumGetPointer(DirectFunctionCall2(gin_extract_hstore,
												PG_GETARG_DATUM(0),
												PointerGetDatum(nentries)));
		/* ... except that "contains {}" requires a full index scan */
		if (entries == NULL)
			*searchMode = GIN_SEARCH_MODE_ALL;
	}
	else if (strategy == HStoreExistsStrategyNumber)
	{
		text	   *query = PG_GETARG_TEXT_PP(0);
		text	   *item;

		*nentries = 1;
		entries = (Datum *) palloc(sizeof(Datum));
		item = makeitem(VARDATA_ANY(query), VARSIZE_ANY_EXHDR(query), KEYFLAG);
		entries[0] = PointerGetDatum(item);
	}
	else if (strategy == HStoreExistsAnyStrategyNumber ||
			 strategy == HStoreExistsAllStrategyNumber)
	{
		ArrayType  *query = PG_GETARG_ARRAYTYPE_P(0);
		Datum	   *key_datums;
		bool	   *key_nulls;
		int			key_count;
		int			i,
					j;
		text	   *item;

		deconstruct_array(query,
						  TEXTOID, -1, false, 'i',
						  &key_datums, &key_nulls, &key_count);

		entries = (Datum *) palloc(sizeof(Datum) * key_count);

		for (i = 0, j = 0; i < key_count; ++i)
		{
			/* Nulls in the array are ignored, cf hstoreArrayToPairs */
			if (key_nulls[i])
				continue;
			item = makeitem(VARDATA(key_datums[i]),
							VARSIZE(key_datums[i]) - VARHDRSZ, KEYFLAG);
			entries[j++] = PointerGetDatum(item);
		}

		*nentries = j;
		/* ExistsAll with no keys should match everything */
		if (j == 0 && strategy == HStoreExistsAllStrategyNumber)
			*searchMode = GIN_SEARCH_MODE_ALL;
	}
	else
	{
		elog(ERROR, "unrecognized strategy number: %d", strategy);
		entries = NULL;			/* keep compiler quiet */
	}

	PG_RETURN_POINTER(entries);
}

PG_FUNCTION_INFO_V1(gin_consistent_hstore);
Datum		gin_consistent_hstore(PG_FUNCTION_ARGS);

Datum
gin_consistent_hstore(PG_FUNCTION_ARGS)
{
	bool	   *check = (bool *) PG_GETARG_POINTER(0);
	StrategyNumber strategy = PG_GETARG_UINT16(1);

	/* HStore	   *query = PG_GETARG_HS(2); */
	int32		nkeys = PG_GETARG_INT32(3);

	/* Pointer	   *extra_data = (Pointer *) PG_GETARG_POINTER(4); */
	bool	   *recheck = (bool *) PG_GETARG_POINTER(5);
	bool		res = true;
	int32		i;

	if (strategy == HStoreContainsStrategyNumber)
	{
		/*
		 * Index doesn't have information about correspondence of keys and
		 * values, so we need recheck.	However, if not all the keys are
		 * present, we can fail at once.
		 */
		*recheck = true;
		for (i = 0; i < nkeys; i++)
		{
			if (!check[i])
			{
				res = false;
				break;
			}
		}
	}
	else if (strategy == HStoreExistsStrategyNumber)
	{
		/* Existence of key is guaranteed in default search mode */
		*recheck = false;
		res = true;
	}
	else if (strategy == HStoreExistsAnyStrategyNumber)
	{
		/* Existence of key is guaranteed in default search mode */
		*recheck = false;
		res = true;
	}
	else if (strategy == HStoreExistsAllStrategyNumber)
	{
		/* Testing for all the keys being present gives an exact result */
		*recheck = false;
		for (i = 0; i < nkeys; i++)
		{
			if (!check[i])
			{
				res = false;
				break;
			}
		}
	}
	else
		elog(ERROR, "unrecognized strategy number: %d", strategy);

	PG_RETURN_BOOL(res);
}

PG_FUNCTION_INFO_V1(gin_consistent_hstore_hash);
Datum		gin_consistent_hstore_hash(PG_FUNCTION_ARGS);

Datum
gin_consistent_hstore_hash(PG_FUNCTION_ARGS)
{
	bool	   *check = (bool *) PG_GETARG_POINTER(0);
	StrategyNumber strategy = PG_GETARG_UINT16(1);

	/* HStore	   *query = PG_GETARG_HS(2); */
	int32		nkeys = PG_GETARG_INT32(3);

	/* Pointer	   *extra_data = (Pointer *) PG_GETARG_POINTER(4); */
	bool	   *recheck = (bool *) PG_GETARG_POINTER(5);
	bool		res = true;
	int32		i;

	if (strategy == HStoreContainsStrategyNumber)
	{
		/*
		 * Index doesn't have information about correspondence of keys and
		 * values, so we need recheck.	However, if not all the keys are
		 * present, we can fail at once.
		 */
		*recheck = true;
		for (i = 0; i < nkeys; i++)
		{
			if (!check[i])
			{
				res = false;
				break;
			}
		}
	}
	else
		elog(ERROR, "unrecognized strategy number: %d", strategy);

	PG_RETURN_BOOL(res);
}

PG_FUNCTION_INFO_V1(gin_extract_hstore_hash);
Datum		gin_extract_hstore_hash(PG_FUNCTION_ARGS);

typedef struct PathHashStack
{
	pg_crc32			  hash_state;
	struct PathHashStack *next;
} PathHashStack;

#define PATH_SEPARATOR ("\0")

static void
hash_value(HStoreValue *v, PathHashStack *stack)
{
	switch(v->type)
	{
		case hsvNull:
			COMP_CRC32(stack->hash_state, "NULL", 5 /* include trailing \0 */);
			break;
		case hsvBool:
			COMP_CRC32(stack->hash_state, (v->boolean) ? " t" : " f", 2 /* include trailing \0 */);
			break;
		case hsvNumeric:
<<<<<<< HEAD
			COMP_CRC32(stack->hash_state, VARDATA_ANY(v->numeric), VARSIZE_ANY_EXHDR(v->numeric));
=======
			COMP_CRC32(stack->hash_state,
					   VARDATA_ANY(v->numeric), VARSIZE_ANY_EXHDR(v->numeric));
>>>>>>> 7eb1c968
			break;
		case hsvString:
			COMP_CRC32(stack->hash_state, v->string.val, v->string.len);
			break;
		default:
			elog(ERROR, "Shouldn't take hash of array");
			break;
	}
}

Datum
gin_extract_hstore_hash(PG_FUNCTION_ARGS)
{
	HStore	   		*hs = PG_GETARG_HS(0);
	int32	   		*nentries = (int32 *) PG_GETARG_POINTER(1);
	Datum	   		*entries = NULL;
	int				total = 2 * HS_ROOT_COUNT(hs);
	int				i = 0, r;
	HStoreIterator	*it;
	HStoreValue		v;
	PathHashStack	tail;
	PathHashStack 	*stack, *tmp;
	pg_crc32		path_crc32;

	if (total == 0)
	{
		*nentries = 0;
		PG_RETURN_POINTER(NULL);
	}

	entries = (Datum *) palloc(sizeof(Datum) * total);

	it = HStoreIteratorInit(VARDATA(hs));

	tail.next = NULL;
	INIT_CRC32(tail.hash_state);
	stack = &tail;

	/*
	 * Calculate hashes of all key_1.key_2. ... .key_n.value paths as entries.
	 * Order of array elements doesn't matter so array keys are empty in path.
	 * For faster calculation of hashes use stack for precalculated hashes
	 * of prefixes.
	 */
	while((r = HStoreIteratorGet(&it, &v, false)) != 0)
	{
		if (i >= total)
		{
			total *= 2;
			entries = (Datum *) repalloc(entries, sizeof(Datum) * total);
		}

		switch(r)
		{
			case WHS_BEGIN_ARRAY:
				tmp = stack;
				stack = (PathHashStack *)palloc(sizeof(PathHashStack));
				stack->next = tmp;
				stack->hash_state = tmp->hash_state;
				COMP_CRC32(stack->hash_state, PATH_SEPARATOR, 1);
				break;
			case WHS_BEGIN_HASH:
				/* Preserve stack item for key */
				tmp = stack;
				stack = (PathHashStack *)palloc(sizeof(PathHashStack));
				stack->next = tmp;
				break;
			case WHS_KEY:
				/* Calc hash of key and separated into preserved stack item */
				stack->hash_state = stack->next->hash_state;
				hash_value(&v, stack);
				COMP_CRC32(stack->hash_state, PATH_SEPARATOR, 1);
				break;
			case WHS_VALUE:
			case WHS_ELEM:
				path_crc32 = stack->hash_state;
				hash_value(&v, stack);
				FIN_CRC32(path_crc32);
				entries[i++] = path_crc32;
				break;
			case WHS_END_ARRAY:
			case WHS_END_HASH:
				/* Pop stack item */
				tmp = stack->next;
				pfree(stack);
				stack = tmp;
				break;
			default:
				break;
		}
	}

	*nentries = i;

	PG_RETURN_POINTER(entries);
}

PG_FUNCTION_INFO_V1(gin_extract_hstore_hash_query);
Datum		gin_extract_hstore_hash_query(PG_FUNCTION_ARGS);

Datum
gin_extract_hstore_hash_query(PG_FUNCTION_ARGS)
{
	int32	   *nentries = (int32 *) PG_GETARG_POINTER(1);
	StrategyNumber strategy = PG_GETARG_UINT16(2);
	int32	   *searchMode = (int32 *) PG_GETARG_POINTER(6);
	Datum	   *entries;

	if (strategy == HStoreContainsStrategyNumber)
	{
		/* Query is an hstore, so just apply gin_extract_hstore... */
		entries = (Datum *)
			DatumGetPointer(DirectFunctionCall2(gin_extract_hstore_hash,
												PG_GETARG_DATUM(0),
												PointerGetDatum(nentries)));
		/* ... except that "contains {}" requires a full index scan */
		if (entries == NULL)
			*searchMode = GIN_SEARCH_MODE_ALL;
	}
	else
	{
		elog(ERROR, "unrecognized strategy number: %d", strategy);
		entries = NULL;			/* keep compiler quiet */
	}

	PG_RETURN_POINTER(entries);
}<|MERGE_RESOLUTION|>--- conflicted
+++ resolved
@@ -311,12 +311,8 @@
 			COMP_CRC32(stack->hash_state, (v->boolean) ? " t" : " f", 2 /* include trailing \0 */);
 			break;
 		case hsvNumeric:
-<<<<<<< HEAD
-			COMP_CRC32(stack->hash_state, VARDATA_ANY(v->numeric), VARSIZE_ANY_EXHDR(v->numeric));
-=======
 			COMP_CRC32(stack->hash_state,
 					   VARDATA_ANY(v->numeric), VARSIZE_ANY_EXHDR(v->numeric));
->>>>>>> 7eb1c968
 			break;
 		case hsvString:
 			COMP_CRC32(stack->hash_state, v->string.val, v->string.len);
