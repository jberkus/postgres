--- conflicted
+++ resolved
@@ -17,11 +17,8 @@
 #include "utils/json.h"
 #include "utils/guc.h"
 #include "utils/lsyscache.h"
-<<<<<<< HEAD
+#include "utils/memutils.h"
 #include "utils/syscache.h"
-=======
-#include "utils/memutils.h"
->>>>>>> 32001ab0
 #include "utils/typcache.h"
 
 #include "hstore.h"
@@ -393,21 +390,12 @@
 	{
 		HStore	   	*val = NULL;
 
-<<<<<<< HEAD
 		val = PG_GETARG_HS(1);
 		pair.value.type = hsvBinary;
 		pair.value.binary.data = VARDATA_ANY(val);
 		pair.value.binary.len = VARSIZE_ANY_EXHDR(val);
 		pair.value.size = pair.value.binary.len + sizeof(HEntry) * 2;
 	}
-=======
-	if (pcount < 0 || pcount > MaxAllocSize / sizeof(Pairs))
-		ereport(ERROR,
-				(errcode(ERRCODE_PROGRAM_LIMIT_EXCEEDED),
-			  errmsg("number of pairs (%d) exceeds the maximum allowed (%d)",
-					 pcount, (int) (MaxAllocSize / sizeof(Pairs)))));
-	pairs = palloc(pcount * sizeof(Pairs));
->>>>>>> 32001ab0
 
 	v.type = hsvHash;
 	v.size = sizeof(HEntry) + pair.key.size + pair.value.size;
@@ -542,12 +530,12 @@
 					  TEXTOID, -1, false, 'i',
 					  &key_datums, &key_nulls, &key_count);
 
-	/* see discussion in hstoreArrayToPairs() */
-	if (key_count > MaxAllocSize / sizeof(Pairs))
+	/* see discussion in arrayToHStoreSortedArray() */
+	if (key_count > MaxAllocSize / sizeof(HStorePair))
 		ereport(ERROR,
 				(errcode(ERRCODE_PROGRAM_LIMIT_EXCEEDED),
 			  errmsg("number of pairs (%d) exceeds the maximum allowed (%d)",
-					 key_count, (int) (MaxAllocSize / sizeof(Pairs)))));
+					 key_count, (int) (MaxAllocSize / sizeof(HStorePair)))));
 
 	/* value_array might be NULL */
 
@@ -674,21 +662,17 @@
 
 	count = in_count / 2;
 
-<<<<<<< HEAD
+	/* see discussion in arrayToHStoreSortedArray() */
+	if (count > MaxAllocSize / sizeof(HStorePair))
+		ereport(ERROR,
+				(errcode(ERRCODE_PROGRAM_LIMIT_EXCEEDED),
+			  errmsg("number of pairs (%d) exceeds the maximum allowed (%d)",
+					 count, (int) (MaxAllocSize / sizeof(HStorePair)))));
+
 	v.type = hsvHash;
 	v.size = 2*sizeof(HEntry);
 	v.hash.npairs = count;
 	v.hash.pairs = palloc(count * sizeof(HStorePair));
-=======
-	/* see discussion in hstoreArrayToPairs() */
-	if (count > MaxAllocSize / sizeof(Pairs))
-		ereport(ERROR,
-				(errcode(ERRCODE_PROGRAM_LIMIT_EXCEEDED),
-			  errmsg("number of pairs (%d) exceeds the maximum allowed (%d)",
-					 count, (int) (MaxAllocSize / sizeof(Pairs)))));
-
-	pairs = palloc(count * sizeof(Pairs));
->>>>>>> 32001ab0
 
 	for (i = 0; i < count; ++i)
 	{
@@ -819,15 +803,11 @@
 		my_extra->ncolumns = ncolumns;
 	}
 
-<<<<<<< HEAD
+	Assert(ncolumns <= MaxTupleAttributeNumber);		/* thus, no overflow */
 	v.type = hsvHash;
 	v.size = 2*sizeof(HEntry);
 	v.hash.npairs = ncolumns;
 	v.hash.pairs = palloc(ncolumns * sizeof(HStorePair));
-=======
-	Assert(ncolumns <= MaxTupleAttributeNumber);		/* thus, no overflow */
-	pairs = palloc(ncolumns * sizeof(Pairs));
->>>>>>> 32001ab0
 
 	if (rec)
 	{
@@ -1626,7 +1606,6 @@
 hstore_to_json_loose(PG_FUNCTION_ARGS)
 {
 	HStore	   *in = PG_GETARG_HS(0);
-<<<<<<< HEAD
 	text	   *out;
 
 	if (HS_ISEMPTY(in))
@@ -1649,92 +1628,6 @@
 	}
 
 	PG_RETURN_TEXT_P(out);
-=======
-	int			i;
-	int			count = HS_COUNT(in);
-	char	   *base = STRPTR(in);
-	HEntry	   *entries = ARRPTR(in);
-	bool		is_number;
-	StringInfoData tmp,
-				dst;
-
-	if (count == 0)
-		PG_RETURN_TEXT_P(cstring_to_text_with_len("{}",2));
-
-	initStringInfo(&tmp);
-	initStringInfo(&dst);
-
-	appendStringInfoChar(&dst, '{');
-
-	for (i = 0; i < count; i++)
-	{
-		resetStringInfo(&tmp);
-		appendBinaryStringInfo(&tmp, HS_KEY(entries, base, i), HS_KEYLEN(entries, i));
-		escape_json(&dst, tmp.data);
-		appendStringInfoString(&dst, ": ");
-		if (HS_VALISNULL(entries, i))
-			appendStringInfoString(&dst, "null");
-		/* guess that values of 't' or 'f' are booleans */
-		else if (HS_VALLEN(entries, i) == 1 && *(HS_VAL(entries, base, i)) == 't')
-			appendStringInfoString(&dst, "true");
-		else if (HS_VALLEN(entries, i) == 1 && *(HS_VAL(entries, base, i)) == 'f')
-			appendStringInfoString(&dst, "false");
-		else
-		{
-			is_number = false;
-			resetStringInfo(&tmp);
-			appendBinaryStringInfo(&tmp, HS_VAL(entries, base, i), HS_VALLEN(entries, i));
-
-			/*
-			 * don't treat something with a leading zero followed by another
-			 * digit as numeric - could be a zip code or similar
-			 */
-			if (tmp.len > 0 &&
-				!(tmp.data[0] == '0' &&
-				  isdigit((unsigned char) tmp.data[1])) &&
-				strspn(tmp.data, "+-0123456789Ee.") == tmp.len)
-			{
-				/*
-				 * might be a number. See if we can input it as a numeric
-				 * value. Ignore any actual parsed value.
-				 */
-				char	   *endptr = "junk";
-				long		lval;
-
-				lval = strtol(tmp.data, &endptr, 10);
-				(void) lval;
-				if (*endptr == '\0')
-				{
-					/*
-					 * strol man page says this means the whole string is
-					 * valid
-					 */
-					is_number = true;
-				}
-				else
-				{
-					/* not an int - try a double */
-					double		dval;
-
-					dval = strtod(tmp.data, &endptr);
-					(void) dval;
-					if (*endptr == '\0')
-						is_number = true;
-				}
-			}
-			if (is_number)
-				appendBinaryStringInfo(&dst, tmp.data, tmp.len);
-			else
-				escape_json(&dst, tmp.data);
-		}
-
-		if (i + 1 != count)
-			appendStringInfoString(&dst, ", ");
-	}
-	appendStringInfoChar(&dst, '}');
-
-	PG_RETURN_TEXT_P(cstring_to_text(dst.data));
->>>>>>> 32001ab0
 }
 
 PG_FUNCTION_INFO_V1(hstore_to_json);
@@ -1743,7 +1636,6 @@
 hstore_to_json(PG_FUNCTION_ARGS)
 {
 	HStore	   *in = PG_GETARG_HS(0);
-<<<<<<< HEAD
 	text	   *out;
 
 	if (HS_ISEMPTY(in))
@@ -1753,19 +1645,10 @@
 	else
 	{
 		StringInfo	str;
-=======
-	int			i;
-	int			count = HS_COUNT(in);
-	char	   *base = STRPTR(in);
-	HEntry	   *entries = ARRPTR(in);
-	StringInfoData tmp,
-				dst;
->>>>>>> 32001ab0
 
 		str = makeStringInfo();
 		appendBinaryStringInfo(str, "    ", 4); /* VARHDRSZ */
 
-<<<<<<< HEAD
 		HStoreToCString(str, HS_ISEMPTY(in) ? NULL : VARDATA_ANY(in),
 						VARSIZE_ANY(in),
 						SET_PRETTY_PRINT_VAR(JsonOutput | RootHashDecorated));
@@ -1827,12 +1710,6 @@
 
 	return funcOid;
 }
-=======
-	initStringInfo(&tmp);
-	initStringInfo(&dst);
-
-	appendStringInfoChar(&dst, '{');
->>>>>>> 32001ab0
 
 PG_FUNCTION_INFO_V1(array_to_hstore);
 Datum		array_to_hstore(PG_FUNCTION_ARGS);
@@ -1857,9 +1734,17 @@
 	if (ArrayGetNItems(ARR_NDIM(array), ARR_DIMS(array)) == 0)
 		PG_RETURN_POINTER(hstoreDump(NULL));
 
+	/* see discussion in arrayToHStoreSortedArray() */
+	if (ArrayGetNItems(ARR_NDIM(array), ARR_DIMS(array)) > 
+		MaxAllocSize / sizeof(HStorePair))
+		ereport(ERROR,
+				(errcode(ERRCODE_PROGRAM_LIMIT_EXCEEDED),
+			  errmsg("number of elements (%d) exceeds the maximum allowed (%d)",
+					 ArrayGetNItems(ARR_NDIM(array), ARR_DIMS(array)), 
+					 (int) (MaxAllocSize / sizeof(HStorePair)))));
+
 	switch(ARR_ELEMTYPE(array))
 	{
-<<<<<<< HEAD
 		case BOOLOID:
 			valueType = hsvBool;
 			break;
@@ -2042,25 +1927,4 @@
 	Assert(l < sizeof(uint32) || ( *(uint32*)buffer & HS_FLAG_NEWVERSION ));
 
 	return l;
-=======
-		resetStringInfo(&tmp);
-		appendBinaryStringInfo(&tmp, HS_KEY(entries, base, i), HS_KEYLEN(entries, i));
-		escape_json(&dst, tmp.data);
-		appendStringInfoString(&dst, ": ");
-		if (HS_VALISNULL(entries, i))
-			appendStringInfoString(&dst, "null");
-		else
-		{
-			resetStringInfo(&tmp);
-			appendBinaryStringInfo(&tmp, HS_VAL(entries, base, i), HS_VALLEN(entries, i));
-			escape_json(&dst, tmp.data);
-		}
-
-		if (i + 1 != count)
-			appendStringInfoString(&dst, ", ");
-	}
-	appendStringInfoChar(&dst, '}');
-
-	PG_RETURN_TEXT_P(cstring_to_text(dst.data));
->>>>>>> 32001ab0
 }