/*
 * contrib/hstore/hstore_io.c
 */
#include "postgres.h"

#include <ctype.h>

#include "access/htup_details.h"
#include "catalog/pg_type.h"
#include "catalog/pg_cast.h"
#include "funcapi.h"
#include "libpq/pqformat.h"
#include "parser/parse_coerce.h"
#include "utils/builtins.h"
#include "utils/fmgroids.h"
#include "utils/json.h"
#include "utils/guc.h"
#include "utils/lsyscache.h"
<<<<<<< HEAD
#include "utils/syscache.h"
=======
#include "utils/memutils.h"
>>>>>>> d8a42b15
#include "utils/typcache.h"

#include "hstore.h"

PG_MODULE_MAGIC;

/* old names for C functions */
HSTORE_POLLUTE(hstore_from_text, tconvert);

/* GUC variables */
static bool	pretty_print_var = false;
#define SET_PRETTY_PRINT_VAR(x)		((pretty_print_var) ? \
									 ((x) | PrettyPrint) : (x))

static void recvHStore(StringInfo buf, HStoreValue *v, uint32 level,
					   uint32 header);
static Oid searchCast(Oid src, Oid dst, CoercionMethod *method);

static size_t
hstoreCheckKeyLen(size_t len)
{
	if (len > HSTORE_MAX_KEY_LEN)
		ereport(ERROR,
				(errcode(ERRCODE_STRING_DATA_RIGHT_TRUNCATION),
				 errmsg("string too long for hstore key")));
	return len;
}

static size_t
hstoreCheckValLen(size_t len)
{
	if (len > HSTORE_MAX_VALUE_LEN)
		ereport(ERROR,
				(errcode(ERRCODE_STRING_DATA_RIGHT_TRUNCATION),
				 errmsg("string too long for hstore value")));
	return len;
}


static HStore*
hstoreDump(HStoreValue *p)
{
	uint32			buflen;
	HStore	 	   *out;

	if (p == NULL || (p->type == hsvArray && p->array.nelems == 0) ||
		(p->type == hsvHash && p->hash.npairs == 0))
	{
		buflen = 0;
		out = palloc(VARHDRSZ);
	}
	else
	{
		buflen = VARHDRSZ + p->size;
		out = palloc(buflen);
		SET_VARSIZE(out, buflen);

		buflen = compressHStore(p, VARDATA(out));
	}
	SET_VARSIZE(out, buflen + VARHDRSZ);

	return out;
}

PG_FUNCTION_INFO_V1(hstore_in);
Datum		hstore_in(PG_FUNCTION_ARGS);
Datum
hstore_in(PG_FUNCTION_ARGS)
{
	PG_RETURN_POINTER(hstoreDump(parseHStore(PG_GETARG_CSTRING(0), -1, false)));
}

static void
recvHStoreValue(StringInfo buf, HStoreValue *v, uint32 level, int c)
{
	uint32  hentry = c & HENTRY_TYPEMASK;

	if (c == -1 /* compatibility */ || hentry == HENTRY_ISNULL)
	{
		v->type = hsvNull;
		v->size = sizeof(HEntry);
	}
	else if (hentry == HENTRY_ISHASH || hentry == HENTRY_ISARRAY ||
			 hentry == HENTRY_ISCALAR)
	{
		recvHStore(buf, v, level + 1, (uint32)c);
	}
	else if (hentry == HENTRY_ISFALSE || hentry == HENTRY_ISTRUE)
	{
		v->type = hsvBool;
		v->size = sizeof(HEntry);
		v->boolean = (hentry == HENTRY_ISFALSE) ? false : true;
	}
	else if (hentry == HENTRY_ISNUMERIC)
	{
		v->type = hsvNumeric;
		v->numeric = DatumGetNumeric(DirectFunctionCall3(numeric_recv,
														 PointerGetDatum(buf),
														 Int32GetDatum(0),
														 Int32GetDatum(-1)));
		v->size = sizeof(HEntry) * 2 + VARSIZE_ANY(v->numeric);
	}
	else if (hentry == HENTRY_ISSTRING)
	{
		v->type = hsvString;
		v->string.val = pq_getmsgtext(buf, c, &c);
		v->string.len = hstoreCheckKeyLen(c);
		v->size = sizeof(HEntry) + v->string.len;
	}
	else
	{
		elog(ERROR, "bogus input");
	}
}

static void
recvHStore(StringInfo buf, HStoreValue *v, uint32 level, uint32 header)
{
	uint32	hentry;
	uint32	i;

	hentry = header & HENTRY_TYPEMASK;

	if (level == 0 && hentry == 0)
		hentry = HENTRY_ISHASH; /* old version */

	v->size = 3 * sizeof(HEntry);
	if (hentry == HENTRY_ISHASH)
	{
		v->type = hsvHash;
		v->hash.npairs = header & HS_COUNT_MASK;
		if (v->hash.npairs > 0)
		{
			v->hash.pairs = palloc(sizeof(*v->hash.pairs) * v->hash.npairs);

			for(i=0; i<v->hash.npairs; i++)
			{
				recvHStoreValue(buf, &v->hash.pairs[i].key, level,
								pq_getmsgint(buf, 4));
				if (v->hash.pairs[i].key.type != hsvString)
					elog(ERROR, "hstore's key could be only a string");

				recvHStoreValue(buf, &v->hash.pairs[i].value, level,
								pq_getmsgint(buf, 4));

				v->size += v->hash.pairs[i].key.size +
							v->hash.pairs[i].value.size;
			}

			uniqueHStoreValue(v);
		}
	}
	else if (hentry == HENTRY_ISARRAY || hentry == HENTRY_ISCALAR)
	{
		v->type = hsvArray;
		v->array.nelems = header & HS_COUNT_MASK;
		v->array.scalar = (hentry == HENTRY_ISCALAR) ? true : false;

		if (v->array.scalar && v->array.nelems != 1)
			elog(ERROR, "bogus input");

		if (v->array.nelems > 0)
		{
			v->array.elems = palloc(sizeof(*v->array.elems) * v->array.nelems);

			for(i=0; i<v->array.nelems; i++)
			{
				recvHStoreValue(buf, v->array.elems + i, level,
								pq_getmsgint(buf, 4));
				v->size += v->array.elems[i].size;
			}
		}
	}
	else
	{
			elog(ERROR, "bogus input");
	}
}

PG_FUNCTION_INFO_V1(hstore_recv);
Datum		hstore_recv(PG_FUNCTION_ARGS);
Datum
hstore_recv(PG_FUNCTION_ARGS)
{
	StringInfo	buf = (StringInfo) PG_GETARG_POINTER(0);
	HStoreValue	v;

	recvHStore(buf, &v, 0, pq_getmsgint(buf, 4));

	PG_RETURN_POINTER(hstoreDump(&v));
}

PG_FUNCTION_INFO_V1(hstore_from_text);
Datum		hstore_from_text(PG_FUNCTION_ARGS);
Datum
hstore_from_text(PG_FUNCTION_ARGS)
{
	text	   	*key;
	HStoreValue	v;
	HStorePair	pair;

	if (PG_ARGISNULL(0))
		PG_RETURN_NULL();

	key = PG_GETARG_TEXT_PP(0);
	pair.key.type = hsvString;
	pair.key.string.val = VARDATA_ANY(key);
	pair.key.string.len = hstoreCheckKeyLen(VARSIZE_ANY_EXHDR(key));
	pair.key.size = pair.key.string.len + sizeof(HEntry);

	if (PG_ARGISNULL(1))
	{
		pair.value.type = hsvNull;
		pair.value.size = sizeof(HEntry);
	}
	else
	{
		text	   	*val = NULL;

		val = PG_GETARG_TEXT_PP(1);
		pair.value.type = hsvString;
		pair.value.string.val = VARDATA_ANY(val);
		pair.value.string.len = hstoreCheckValLen(VARSIZE_ANY_EXHDR(val));
		pair.value.size = pair.value.string.len + sizeof(HEntry);
	}

	v.type = hsvHash;
	v.size = sizeof(HEntry) + pair.key.size + pair.value.size;
	v.hash.npairs = 1;
	v.hash.pairs = &pair;

	PG_RETURN_POINTER(hstoreDump(&v));
}

PG_FUNCTION_INFO_V1(hstore_from_bool);
Datum		hstore_from_bool(PG_FUNCTION_ARGS);
Datum
hstore_from_bool(PG_FUNCTION_ARGS)
{
	text	   	*key;
	HStoreValue	v;
	HStorePair	pair;

	if (PG_ARGISNULL(0))
		PG_RETURN_NULL();

	key = PG_GETARG_TEXT_PP(0);
	pair.key.type = hsvString;
	pair.key.string.val = VARDATA_ANY(key);
	pair.key.string.len = hstoreCheckKeyLen(VARSIZE_ANY_EXHDR(key));
	pair.key.size = pair.key.string.len + sizeof(HEntry);

	if (PG_ARGISNULL(1))
	{
		pair.value.type = hsvNull;
		pair.value.size = sizeof(HEntry);
	}
	else
	{
		pair.value.type = hsvBool;
		pair.value.boolean = PG_GETARG_BOOL(1);
		pair.value.size = sizeof(HEntry);
	}

	v.type = hsvHash;
	v.size = sizeof(HEntry) + pair.key.size + pair.value.size;
	v.hash.npairs = 1;
	v.hash.pairs = &pair;

	PG_RETURN_POINTER(hstoreDump(&v));
}

PG_FUNCTION_INFO_V1(hstore_from_numeric);
Datum		hstore_from_numeric(PG_FUNCTION_ARGS);
Datum
hstore_from_numeric(PG_FUNCTION_ARGS)
{
	text	   	*key;
	HStoreValue	v;
	HStorePair	pair;

	if (PG_ARGISNULL(0))
		PG_RETURN_NULL();

	key = PG_GETARG_TEXT_PP(0);
	pair.key.type = hsvString;
	pair.key.string.val = VARDATA_ANY(key);
	pair.key.string.len = hstoreCheckKeyLen(VARSIZE_ANY_EXHDR(key));
	pair.key.size = pair.key.string.len + sizeof(HEntry);

	if (PG_ARGISNULL(1))
	{
		pair.value.type = hsvNull;
		pair.value.size = sizeof(HEntry);
	}
	else
	{
		pair.value.type = hsvNumeric;
		pair.value.numeric = PG_GETARG_NUMERIC(1);
		pair.value.size = sizeof(HEntry) + sizeof(HEntry) +
							VARSIZE_ANY(pair.value.numeric);
	}

	v.type = hsvHash;
	v.size = sizeof(HEntry) + pair.key.size + pair.value.size;
	v.hash.npairs = 1;
	v.hash.pairs = &pair;

	PG_RETURN_POINTER(hstoreDump(&v));
}

PG_FUNCTION_INFO_V1(hstore_from_th);
Datum		hstore_from_th(PG_FUNCTION_ARGS);
Datum
hstore_from_th(PG_FUNCTION_ARGS)
{
	text	   	*key;
	HStoreValue	v;
	HStorePair	pair;

	if (PG_ARGISNULL(0))
		PG_RETURN_NULL();

	key = PG_GETARG_TEXT_PP(0);
	pair.key.type = hsvString;
	pair.key.string.val = VARDATA_ANY(key);
	pair.key.string.len = hstoreCheckKeyLen(VARSIZE_ANY_EXHDR(key));
	pair.key.size = pair.key.string.len + sizeof(HEntry);

	if (PG_ARGISNULL(1))
	{
		pair.value.type = hsvNull;
		pair.value.size = sizeof(HEntry);
	}
	else
	{
		HStore	   	*val = NULL;

<<<<<<< HEAD
		val = PG_GETARG_HS(1);
		pair.value.type = hsvBinary;
		pair.value.binary.data = VARDATA_ANY(val);
		pair.value.binary.len = VARSIZE_ANY_EXHDR(val);
		pair.value.size = pair.value.binary.len + sizeof(HEntry) * 2;
	}
=======
	if (pcount < 0 || pcount > MaxAllocSize / sizeof(Pairs))
		ereport(ERROR,
				(errcode(ERRCODE_PROGRAM_LIMIT_EXCEEDED),
			  errmsg("number of pairs (%d) exceeds the maximum allowed (%d)",
					 pcount, (int) (MaxAllocSize / sizeof(Pairs)))));
	pairs = palloc(pcount * sizeof(Pairs));
>>>>>>> d8a42b15

	v.type = hsvHash;
	v.size = sizeof(HEntry) + pair.key.size + pair.value.size;
	v.hash.npairs = 1;
	v.hash.pairs = &pair;

	PG_RETURN_POINTER(hstoreDump(&v));
}

PG_FUNCTION_INFO_V1(hstore_from_arrays);
PG_FUNCTION_INFO_V1(hstore_scalar_from_text);
Datum		hstore_scalar_from_text(PG_FUNCTION_ARGS);
Datum
hstore_scalar_from_text(PG_FUNCTION_ARGS)
{
	HStoreValue	a, v;

	if (PG_ARGISNULL(0))
	{
		v.type = hsvNull;
		v.size = sizeof(HEntry);
	}
	else
	{
		text	*scalar;

		scalar = PG_GETARG_TEXT_PP(0);
		v.type = hsvString;
		v.string.val = VARDATA_ANY(scalar);
		v.string.len = hstoreCheckKeyLen(VARSIZE_ANY_EXHDR(scalar));
		v.size = v.string.len + sizeof(HEntry);
	}

	a.type = hsvArray;
	a.size = sizeof(HEntry) + v.size;
	a.array.nelems = 1;
	a.array.elems = &v;
	a.array.scalar = true;

	PG_RETURN_POINTER(hstoreDump(&a));
}

PG_FUNCTION_INFO_V1(hstore_scalar_from_bool);
Datum		hstore_scalar_from_bool(PG_FUNCTION_ARGS);
Datum
hstore_scalar_from_bool(PG_FUNCTION_ARGS)
{
	HStoreValue	a, v;

	if (PG_ARGISNULL(0))
	{
		v.type = hsvNull;
		v.size = sizeof(HEntry);
	}
	else
	{
		v.type = hsvBool;
		v.boolean = PG_GETARG_BOOL(0);
		v.size = sizeof(HEntry);
	}

	a.type = hsvArray;
	a.size = sizeof(HEntry) + v.size;
	a.array.nelems = 1;
	a.array.elems = &v;
	a.array.scalar = true;

	PG_RETURN_POINTER(hstoreDump(&a));
}

PG_FUNCTION_INFO_V1(hstore_scalar_from_numeric);
Datum		hstore_scalar_from_numeric(PG_FUNCTION_ARGS);
Datum
hstore_scalar_from_numeric(PG_FUNCTION_ARGS)
{
	HStoreValue	a, v;

	if (PG_ARGISNULL(0))
	{
		v.type = hsvNull;
		v.size = sizeof(HEntry);
	}
	else
	{
		v.type = hsvNumeric;
		v.numeric = PG_GETARG_NUMERIC(0);
		v.size = VARSIZE_ANY(v.numeric) + 2*sizeof(HEntry);
	}

	a.type = hsvArray;
	a.size = sizeof(HEntry) + v.size;
	a.array.nelems = 1;
	a.array.elems = &v;
	a.array.scalar = true;

	PG_RETURN_POINTER(hstoreDump(&a));
}

Datum		hstore_from_arrays(PG_FUNCTION_ARGS);
Datum
hstore_from_arrays(PG_FUNCTION_ARGS)
{
	HStoreValue v;
	Datum	   *key_datums;
	bool	   *key_nulls;
	int			key_count;
	Datum	   *value_datums;
	bool	   *value_nulls;
	int			value_count;
	ArrayType  *key_array;
	ArrayType  *value_array;
	int			i;

	if (PG_ARGISNULL(0))
		PG_RETURN_NULL();

	key_array = PG_GETARG_ARRAYTYPE_P(0);

	Assert(ARR_ELEMTYPE(key_array) == TEXTOID);

	/*
	 * must check >1 rather than != 1 because empty arrays have 0 dimensions,
	 * not 1
	 */

	if (ARR_NDIM(key_array) > 1)
		ereport(ERROR,
				(errcode(ERRCODE_ARRAY_SUBSCRIPT_ERROR),
				 errmsg("wrong number of array subscripts")));

	deconstruct_array(key_array,
					  TEXTOID, -1, false, 'i',
					  &key_datums, &key_nulls, &key_count);

	/* see discussion in hstoreArrayToPairs() */
	if (key_count > MaxAllocSize / sizeof(Pairs))
		ereport(ERROR,
				(errcode(ERRCODE_PROGRAM_LIMIT_EXCEEDED),
			  errmsg("number of pairs (%d) exceeds the maximum allowed (%d)",
					 key_count, (int) (MaxAllocSize / sizeof(Pairs)))));

	/* value_array might be NULL */

	if (PG_ARGISNULL(1))
	{
		value_array = NULL;
		value_count = key_count;
		value_datums = NULL;
		value_nulls = NULL;
	}
	else
	{
		value_array = PG_GETARG_ARRAYTYPE_P(1);

		Assert(ARR_ELEMTYPE(value_array) == TEXTOID);

		if (ARR_NDIM(value_array) > 1)
			ereport(ERROR,
					(errcode(ERRCODE_ARRAY_SUBSCRIPT_ERROR),
					 errmsg("wrong number of array subscripts")));

		if ((ARR_NDIM(key_array) > 0 || ARR_NDIM(value_array) > 0) &&
			(ARR_NDIM(key_array) != ARR_NDIM(value_array) ||
			 ARR_DIMS(key_array)[0] != ARR_DIMS(value_array)[0] ||
			 ARR_LBOUND(key_array)[0] != ARR_LBOUND(value_array)[0]))
			ereport(ERROR,
					(errcode(ERRCODE_ARRAY_SUBSCRIPT_ERROR),
					 errmsg("arrays must have same bounds")));

		deconstruct_array(value_array,
						  TEXTOID, -1, false, 'i',
						  &value_datums, &value_nulls, &value_count);

		Assert(key_count == value_count);
	}

	v.type = hsvHash;
	v.size = 2 * sizeof(HEntry);
	v.hash.pairs = palloc(key_count * sizeof(*v.hash.pairs));
	v.hash.npairs = key_count;

	for (i = 0; i < key_count; ++i)
	{
		if (key_nulls[i])
			ereport(ERROR,
					(errcode(ERRCODE_NULL_VALUE_NOT_ALLOWED),
					 errmsg("null value not allowed for hstore key")));

		v.hash.pairs[i].key.type = hsvString;
		v.hash.pairs[i].key.string.val = VARDATA_ANY(key_datums[i]);
		v.hash.pairs[i].key.string.len = hstoreCheckKeyLen(VARSIZE_ANY_EXHDR(key_datums[i]));
		v.hash.pairs[i].key.size = sizeof(HEntry) +
									v.hash.pairs[i].key.string.len;

		if (!value_nulls || value_nulls[i])
		{
			v.hash.pairs[i].value.type = hsvNull;
			v.hash.pairs[i].value.size = sizeof(HEntry);
		}
		else
		{
			v.hash.pairs[i].value.type = hsvString;
			v.hash.pairs[i].value.size = sizeof(HEntry);
			v.hash.pairs[i].value.string.val = VARDATA_ANY(value_datums[i]);
			v.hash.pairs[i].value.string.len = hstoreCheckKeyLen(VARSIZE_ANY_EXHDR(value_datums[i]));
			v.hash.pairs[i].value.size = sizeof(HEntry) +
											v.hash.pairs[i].value.string.len;
		}

		v.size += v.hash.pairs[i].key.size + v.hash.pairs[i].value.size;
	}

	uniqueHStoreValue(&v);


	PG_RETURN_POINTER(hstoreDump(&v));
}


PG_FUNCTION_INFO_V1(hstore_from_array);
Datum		hstore_from_array(PG_FUNCTION_ARGS);
Datum
hstore_from_array(PG_FUNCTION_ARGS)
{
	ArrayType  *in_array = PG_GETARG_ARRAYTYPE_P(0);
	int			ndims = ARR_NDIM(in_array);
	int			count;
	HStoreValue	v;
	Datum	   *in_datums;
	bool	   *in_nulls;
	int			in_count;
	int			i;

	Assert(ARR_ELEMTYPE(in_array) == TEXTOID);

	switch (ndims)
	{
		case 0:
			PG_RETURN_POINTER(hstoreDump(NULL));

		case 1:
			if ((ARR_DIMS(in_array)[0]) % 2)
				ereport(ERROR,
						(errcode(ERRCODE_ARRAY_SUBSCRIPT_ERROR),
						 errmsg("array must have even number of elements")));
			break;

		case 2:
			if ((ARR_DIMS(in_array)[1]) != 2)
				ereport(ERROR,
						(errcode(ERRCODE_ARRAY_SUBSCRIPT_ERROR),
						 errmsg("array must have two columns")));
			break;

		default:
			ereport(ERROR,
					(errcode(ERRCODE_ARRAY_SUBSCRIPT_ERROR),
					 errmsg("wrong number of array subscripts")));
	}

	deconstruct_array(in_array,
					  TEXTOID, -1, false, 'i',
					  &in_datums, &in_nulls, &in_count);

	count = in_count / 2;

<<<<<<< HEAD
	v.type = hsvHash;
	v.size = 2*sizeof(HEntry);
	v.hash.npairs = count;
	v.hash.pairs = palloc(count * sizeof(HStorePair));
=======
	/* see discussion in hstoreArrayToPairs() */
	if (count > MaxAllocSize / sizeof(Pairs))
		ereport(ERROR,
				(errcode(ERRCODE_PROGRAM_LIMIT_EXCEEDED),
			  errmsg("number of pairs (%d) exceeds the maximum allowed (%d)",
					 count, (int) (MaxAllocSize / sizeof(Pairs)))));

	pairs = palloc(count * sizeof(Pairs));
>>>>>>> d8a42b15

	for (i = 0; i < count; ++i)
	{
		if (in_nulls[i * 2])
			ereport(ERROR,
					(errcode(ERRCODE_NULL_VALUE_NOT_ALLOWED),
					 errmsg("null value not allowed for hstore key")));

		v.hash.pairs[i].key.type = hsvString;
		v.hash.pairs[i].key.string.val = VARDATA_ANY(in_datums[i * 2]);
		v.hash.pairs[i].key.string.len = hstoreCheckKeyLen(VARSIZE_ANY_EXHDR(in_datums[i * 2]));
		v.hash.pairs[i].key.size = sizeof(HEntry) +
									v.hash.pairs[i].key.string.len;

		if (in_nulls[i * 2 + 1])
		{
			v.hash.pairs[i].value.type = hsvNull;
			v.hash.pairs[i].value.size = sizeof(HEntry);
		}
		else
		{
			v.hash.pairs[i].value.type = hsvString;
			v.hash.pairs[i].value.size = sizeof(HEntry);
			v.hash.pairs[i].value.string.val = VARDATA_ANY(in_datums[i * 2 + 1]);
			v.hash.pairs[i].value.string.len = hstoreCheckKeyLen(VARSIZE_ANY_EXHDR(in_datums[i * 2 + 1]));
			v.hash.pairs[i].value.size = sizeof(HEntry) +
											v.hash.pairs[i].value.string.len;
		}

		v.size += v.hash.pairs[i].key.size + v.hash.pairs[i].value.size;
	}

	uniqueHStoreValue(&v);

	PG_RETURN_POINTER(hstoreDump(&v));
}

/* most of hstore_from_record is shamelessly swiped from record_out */

/*
 * structure to cache metadata needed for record I/O
 */
typedef struct ColumnIOData
{
	Oid			column_type;
	Oid			typiofunc;
	Oid			typioparam;
	FmgrInfo	proc;
} ColumnIOData;

typedef struct RecordIOData
{
	Oid			record_type;
	int32		record_typmod;
	int			ncolumns;
	ColumnIOData columns[1];	/* VARIABLE LENGTH ARRAY */
} RecordIOData;

PG_FUNCTION_INFO_V1(hstore_from_record);
Datum		hstore_from_record(PG_FUNCTION_ARGS);
Datum
hstore_from_record(PG_FUNCTION_ARGS)
{
	HeapTupleHeader rec;
	HStore		   *out;
	HStoreValue	   v;
	Oid				tupType;
	int32			tupTypmod;
	TupleDesc		tupdesc;
	HeapTupleData 	tuple;
	RecordIOData   *my_extra;
	int				ncolumns;
	int				i;
	Datum	   	   *values;
	bool	   	   *nulls;

	if (PG_ARGISNULL(0))
	{
		Oid			argtype = get_fn_expr_argtype(fcinfo->flinfo, 0);

		/*
		 * have no tuple to look at, so the only source of type info is the
		 * argtype. The lookup_rowtype_tupdesc call below will error out if we
		 * don't have a known composite type oid here.
		 */
		tupType = argtype;
		tupTypmod = -1;

		rec = NULL;
	}
	else
	{
		rec = PG_GETARG_HEAPTUPLEHEADER(0);

		/* Extract type info from the tuple itself */
		tupType = HeapTupleHeaderGetTypeId(rec);
		tupTypmod = HeapTupleHeaderGetTypMod(rec);
	}

	tupdesc = lookup_rowtype_tupdesc(tupType, tupTypmod);
	ncolumns = tupdesc->natts;

	/*
	 * We arrange to look up the needed I/O info just once per series of
	 * calls, assuming the record type doesn't change underneath us.
	 */
	my_extra = (RecordIOData *) fcinfo->flinfo->fn_extra;
	if (my_extra == NULL ||
		my_extra->ncolumns != ncolumns)
	{
		fcinfo->flinfo->fn_extra =
			MemoryContextAlloc(fcinfo->flinfo->fn_mcxt,
							   sizeof(RecordIOData) - sizeof(ColumnIOData)
							   + ncolumns * sizeof(ColumnIOData));
		my_extra = (RecordIOData *) fcinfo->flinfo->fn_extra;
		my_extra->record_type = InvalidOid;
		my_extra->record_typmod = 0;
	}

	if (my_extra->record_type != tupType ||
		my_extra->record_typmod != tupTypmod)
	{
		MemSet(my_extra, 0,
			   sizeof(RecordIOData) - sizeof(ColumnIOData)
			   + ncolumns * sizeof(ColumnIOData));
		my_extra->record_type = tupType;
		my_extra->record_typmod = tupTypmod;
		my_extra->ncolumns = ncolumns;
	}

<<<<<<< HEAD
	v.type = hsvHash;
	v.size = 2*sizeof(HEntry);
	v.hash.npairs = ncolumns;
	v.hash.pairs = palloc(ncolumns * sizeof(HStorePair));
=======
	Assert(ncolumns <= MaxTupleAttributeNumber);		/* thus, no overflow */
	pairs = palloc(ncolumns * sizeof(Pairs));
>>>>>>> d8a42b15

	if (rec)
	{
		/* Build a temporary HeapTuple control structure */
		tuple.t_len = HeapTupleHeaderGetDatumLength(rec);
		ItemPointerSetInvalid(&(tuple.t_self));
		tuple.t_tableOid = InvalidOid;
		tuple.t_data = rec;

		values = (Datum *) palloc(ncolumns * sizeof(Datum));
		nulls = (bool *) palloc(ncolumns * sizeof(bool));

		/* Break down the tuple into fields */
		heap_deform_tuple(&tuple, tupdesc, values, nulls);
	}
	else
	{
		values = NULL;
		nulls = NULL;
	}

	for (i = 0; i < ncolumns; ++i)
	{
		ColumnIOData *column_info = &my_extra->columns[i];
		Oid			column_type = tupdesc->attrs[i]->atttypid;
		char	   *value;

		/* Ignore dropped columns in datatype */
		if (tupdesc->attrs[i]->attisdropped)
			continue;

		v.hash.pairs[i].key.type = hsvString;
		v.hash.pairs[i].key.string.val = NameStr(tupdesc->attrs[i]->attname);
		v.hash.pairs[i].key.string.len = hstoreCheckKeyLen(strlen(v.hash.pairs[i].key.string.val));
		v.hash.pairs[i].key.size = sizeof(HEntry) +
									v.hash.pairs[i].key.string.len;

		if (!nulls || nulls[i])
		{
			v.hash.pairs[i].value.type = hsvNull;
			v.hash.pairs[i].value.size = sizeof(HEntry);
		}
		else
		{
			/*
			 * Convert the column value to hstore's values
			 */
			if (column_type == BOOLOID)
			{
				v.hash.pairs[i].value.type = hsvBool;
				v.hash.pairs[i].value.boolean = DatumGetBool(values[i]);
				v.hash.pairs[i].value.size = sizeof(HEntry);
			}
			else if (TypeCategory(column_type) == TYPCATEGORY_NUMERIC)
			{
				Oid				castOid = InvalidOid;
				CoercionMethod  method;

				v.hash.pairs[i].value.type = hsvNumeric;

				castOid = searchCast(column_type, NUMERICOID, &method);
				if (castOid == InvalidOid)
				{
					if (method != COERCION_METHOD_BINARY)
						elog(ERROR, "Could not cast numeric category type to numeric '%c'", (char)method);

					v.hash.pairs[i].value.numeric = DatumGetNumeric(values[i]);
				}
				else
				{
					v.hash.pairs[i].value.numeric = 
						DatumGetNumeric(OidFunctionCall1(castOid, values[i]));

				}
				v.hash.pairs[i].value.size = 2*sizeof(HEntry) +
								VARSIZE_ANY(v.hash.pairs[i].value.numeric);
			}
			else
			{
				if (column_info->column_type != column_type)
				{
					bool		typIsVarlena;

					getTypeOutputInfo(column_type,
									  &column_info->typiofunc,
									  &typIsVarlena);
					fmgr_info_cxt(column_info->typiofunc, &column_info->proc,
								  fcinfo->flinfo->fn_mcxt);
					column_info->column_type = column_type;
				}

				value = OutputFunctionCall(&column_info->proc, values[i]);

				v.hash.pairs[i].value.type = hsvString;
				v.hash.pairs[i].value.string.val = value;
				v.hash.pairs[i].value.string.len = hstoreCheckValLen(strlen(value));
				v.hash.pairs[i].value.size = sizeof(HEntry) +
										v.hash.pairs[i].value.string.len;
			}
		}

		v.size += v.hash.pairs[i].key.size + v.hash.pairs[i].value.size;
	}

	uniqueHStoreValue(&v);

	out = hstoreDump(&v);

	ReleaseTupleDesc(tupdesc);

	PG_RETURN_POINTER(out);
}


PG_FUNCTION_INFO_V1(hstore_populate_record);
Datum		hstore_populate_record(PG_FUNCTION_ARGS);
Datum
hstore_populate_record(PG_FUNCTION_ARGS)
{
	Oid			argtype = get_fn_expr_argtype(fcinfo->flinfo, 0);
	HStore	   *hs;
	HeapTupleHeader rec;
	Oid			tupType;
	int32		tupTypmod;
	TupleDesc	tupdesc;
	HeapTupleData tuple;
	HeapTuple	rettuple;
	RecordIOData *my_extra;
	int			ncolumns;
	int			i;
	Datum	   *values;
	bool	   *nulls;

	if (!type_is_rowtype(argtype))
		ereport(ERROR,
				(errcode(ERRCODE_DATATYPE_MISMATCH),
				 errmsg("first argument must be a rowtype")));

	if (PG_ARGISNULL(0))
	{
		if (PG_ARGISNULL(1))
			PG_RETURN_NULL();

		rec = NULL;

		/*
		 * have no tuple to look at, so the only source of type info is the
		 * argtype. The lookup_rowtype_tupdesc call below will error out if we
		 * don't have a known composite type oid here.
		 */
		tupType = argtype;
		tupTypmod = -1;
	}
	else
	{
		rec = PG_GETARG_HEAPTUPLEHEADER(0);

		if (PG_ARGISNULL(1))
			PG_RETURN_POINTER(rec);

		/* Extract type info from the tuple itself */
		tupType = HeapTupleHeaderGetTypeId(rec);
		tupTypmod = HeapTupleHeaderGetTypMod(rec);
	}

	hs = PG_GETARG_HS(1);

	/*
	 * if the input hstore is empty, we can only skip the rest if we were
	 * passed in a non-null record, since otherwise there may be issues with
	 * domain nulls.
	 */

	if (HS_ISEMPTY(hs) && rec)
		PG_RETURN_POINTER(rec);

	tupdesc = lookup_rowtype_tupdesc(tupType, tupTypmod);
	ncolumns = tupdesc->natts;

	if (rec)
	{
		/* Build a temporary HeapTuple control structure */
		tuple.t_len = HeapTupleHeaderGetDatumLength(rec);
		ItemPointerSetInvalid(&(tuple.t_self));
		tuple.t_tableOid = InvalidOid;
		tuple.t_data = rec;
	}

	/*
	 * We arrange to look up the needed I/O info just once per series of
	 * calls, assuming the record type doesn't change underneath us.
	 */
	my_extra = (RecordIOData *) fcinfo->flinfo->fn_extra;
	if (my_extra == NULL ||
		my_extra->ncolumns != ncolumns)
	{
		fcinfo->flinfo->fn_extra =
			MemoryContextAlloc(fcinfo->flinfo->fn_mcxt,
							   sizeof(RecordIOData) - sizeof(ColumnIOData)
							   + ncolumns * sizeof(ColumnIOData));
		my_extra = (RecordIOData *) fcinfo->flinfo->fn_extra;
		my_extra->record_type = InvalidOid;
		my_extra->record_typmod = 0;
	}

	if (my_extra->record_type != tupType ||
		my_extra->record_typmod != tupTypmod)
	{
		MemSet(my_extra, 0,
			   sizeof(RecordIOData) - sizeof(ColumnIOData)
			   + ncolumns * sizeof(ColumnIOData));
		my_extra->record_type = tupType;
		my_extra->record_typmod = tupTypmod;
		my_extra->ncolumns = ncolumns;
	}

	values = (Datum *) palloc(ncolumns * sizeof(Datum));
	nulls = (bool *) palloc(ncolumns * sizeof(bool));

	if (rec)
	{
		/* Break down the tuple into fields */
		heap_deform_tuple(&tuple, tupdesc, values, nulls);
	}
	else
	{
		for (i = 0; i < ncolumns; ++i)
		{
			values[i] = (Datum) 0;
			nulls[i] = true;
		}
	}

	for (i = 0; i < ncolumns; ++i)
	{
		ColumnIOData *column_info = &my_extra->columns[i];
		Oid			column_type = tupdesc->attrs[i]->atttypid;
		HStoreValue	*v = NULL;

		/* Ignore dropped columns in datatype */
		if (tupdesc->attrs[i]->attisdropped)
		{
			nulls[i] = true;
			continue;
		}

		if (!HS_ISEMPTY(hs))
		{
			char *key = NameStr(tupdesc->attrs[i]->attname);

			v = findUncompressedHStoreValue(VARDATA(hs), HS_FLAG_HSTORE, NULL, key, strlen(key));
		}

		/*
		 * we can't just skip here if the key wasn't found since we might have
		 * a domain to deal with. If we were passed in a non-null record
		 * datum, we assume that the existing values are valid (if they're
		 * not, then it's not our fault), but if we were passed in a null,
		 * then every field which we don't populate needs to be run through
		 * the input function just in case it's a domain type.
		 */
		if (v == NULL && rec)
			continue;

		/*
		 * Prepare to convert the column value from text
		 */
		if (column_info->column_type != column_type)
		{
			getTypeInputInfo(column_type,
							 &column_info->typiofunc,
							 &column_info->typioparam);
			fmgr_info_cxt(column_info->typiofunc, &column_info->proc,
						  fcinfo->flinfo->fn_mcxt);
			column_info->column_type = column_type;
		}

		if (v == NULL || v->type == hsvNull)
		{
			/*
			 * need InputFunctionCall to happen even for nulls, so that domain
			 * checks are done
			 */
			values[i] = InputFunctionCall(&column_info->proc, NULL,
										  column_info->typioparam,
										  tupdesc->attrs[i]->atttypmod);
			nulls[i] = true;
		}
		else
		{
			char *s = NULL;

			if (v->type == hsvString)
				s = pnstrdup(v->string.val, v->string.len);
			else if (v->type == hsvBool)
				s = pnstrdup((v->boolean) ? "t" : "f", 1);
			else if (v->type == hsvNumeric)
				s = DatumGetCString(DirectFunctionCall1(numeric_out,
														PointerGetDatum(v->numeric)));
			else if (v->type == hsvBinary && column_type == JSONOID)
				s = hstoreToCString(NULL, v->binary.data, v->binary.len,
									SET_PRETTY_PRINT_VAR(JsonOutput | RootHashDecorated));
			else if (v->type == hsvBinary && type_is_array(column_type))
				s = hstoreToCString(NULL, v->binary.data, v->binary.len,
									SET_PRETTY_PRINT_VAR(ArrayCurlyBraces));
			else if (v->type == hsvBinary)
				s = hstoreToCString(NULL, v->binary.data, v->binary.len,
									SET_PRETTY_PRINT_VAR(0));
			else
				elog(PANIC, "Wrong hstore");

			values[i] = InputFunctionCall(&column_info->proc, s,
										  column_info->typioparam,
										  tupdesc->attrs[i]->atttypmod);
			nulls[i] = false;
		}
	}

	rettuple = heap_form_tuple(tupdesc, values, nulls);

	ReleaseTupleDesc(tupdesc);

	PG_RETURN_DATUM(HeapTupleGetDatum(rettuple));
}

bool
stringIsNumber(char *string, int len, bool jsonNumber) {
	enum {
		SIN_FIRSTINT,
		SIN_ZEROINT,
		SIN_INT,
		SIN_SCALE,
		SIN_MSIGN,
		SIN_MANTISSA
	} sinState;
	char	*c;
	bool	r;

	if (*string == '-' || *string == '+')
	{
		string++;
		len--;
	}

	c = string;
	r = true;
	sinState = SIN_FIRSTINT;

	while(r && c - string < len)
	{
		switch(sinState)
		{
			case SIN_FIRSTINT:
				if (*c == '0' && jsonNumber)
					sinState = SIN_ZEROINT;
				else if (*c == '.')
					sinState = SIN_SCALE;
				else if (isdigit(*c))
					sinState = SIN_INT;
				else
					r = false;
				break;
			case SIN_ZEROINT:
				if (*c == '.')
					sinState = SIN_SCALE;
				else
					r = false;
				break;
			case SIN_INT:
				if (*c == '.')
					sinState = SIN_SCALE;
				else if (*c == 'e' || *c == 'E')
					sinState = SIN_MSIGN;
				else if (!isdigit(*c))
					r = false;
				break;
			case SIN_SCALE:
				if (*c == 'e' || *c == 'E')
					sinState = SIN_MSIGN;
				else if (!isdigit(*c))
					r = false;
				break;
			case SIN_MSIGN:
				if (*c == '-' || *c == '+' || isdigit(*c))
					sinState = SIN_MANTISSA;
				else
					r = false;
				break;
			case SIN_MANTISSA:
				if (!isdigit(*c))
					r = false;
				break;
			default:
				abort();
		}

		c++;
	}

	if (sinState == SIN_MSIGN)
		r = false;

	return r;
}

static void
printIndent(StringInfo out, bool isRootHash, HStoreOutputKind kind, int level)
{
	if (kind & PrettyPrint)
	{
		int i;

		if (isRootHash && (kind & RootHashDecorated) == 0)
			level--;
		for(i=0; i<4*level; i++)
			appendStringInfoCharMacro(out, ' ');
	}
}

static void
printCR(StringInfo out, HStoreOutputKind kind)
{
	if (kind & PrettyPrint)
		appendStringInfoCharMacro(out, '\n');
}

static void
escape_hstore(StringInfo out, char *string, uint32 len)
{
	char       *ptr = string;

	appendStringInfoCharMacro(out, '"');
	while (ptr - string < len)
	{
		if (*ptr == '"' || *ptr == '\\')
			appendStringInfoCharMacro(out, '\\');
		appendStringInfoCharMacro(out, *ptr);
		ptr++;
	}
	appendStringInfoCharMacro(out, '"');
}

static void
putEscapedString(StringInfo out, HStoreOutputKind kind,
				 char *string, uint32 len)
{
	if (kind & LooseOutput)
	{
		if (len == 1 && *string == 't')
			appendStringInfoString(out, (kind & JsonOutput) ? "true" : "t" );
		else if (len == 1 && *string == 'f')
			appendStringInfoString(out, (kind & JsonOutput) ? "false" : "f");
		else if (len > 0 && stringIsNumber(string, len, true))
			appendBinaryStringInfo(out, string, len);
		else if (kind & JsonOutput)
			escape_json(out, pnstrdup(string, len));
		else
			escape_hstore(out, string, len);
	}
	else
	{
		if (kind & JsonOutput)
			escape_json(out, pnstrdup(string, len));
		else
			escape_hstore(out, string, len);
	}
}

static void
putEscapedValue(StringInfo out, HStoreOutputKind kind, HStoreValue *v)
{
	switch(v->type)
	{
		case hsvNull:
			appendBinaryStringInfo(out,
								   (kind & JsonOutput) ? "null" : "NULL", 4);
			break;
		case hsvString:
			putEscapedString(out, kind, v->string.val, v->string.len);
			break;
		case hsvBool:
			if ((kind & JsonOutput) == 0)
				appendBinaryStringInfo(out, (v->boolean) ? "t" : "f", 1);
			else if (v->boolean)
				appendBinaryStringInfo(out, "true", 4);
			else
				appendBinaryStringInfo(out, "false", 5);
			break;
		case hsvNumeric:
			appendStringInfoString(out, DatumGetCString(DirectFunctionCall1(numeric_out, PointerGetDatum(v->numeric))));
			break;
		default:
			elog(PANIC, "Unknown type");
	}
}

static bool
needBrackets(int level, bool isArray, HStoreOutputKind kind, bool isScalar)
{
	bool res;

	if (isArray && isScalar)
		res = false;
	else if (level == 0)
		res = (isArray || (kind & RootHashDecorated)) ? true : false;
	else
		res = true;

	return res;
}

static bool
isArrayBrackets(HStoreOutputKind kind)
{
	return ((kind & ArrayCurlyBraces) == 0) ? true : false;
}


char*
hstoreToCString(StringInfo out, char *in, int len /* just estimation */,
		  HStoreOutputKind kind)
{
	bool			first = true;
	HStoreIterator	*it;
	int				type;
	HStoreValue		v;
	int				level = 0;
	bool			isRootHash = false;

	if (out == NULL)
		out = makeStringInfo();

	if (in == NULL)
	{
		appendStringInfoString(out, "");
		return out->data;
	}

	enlargeStringInfo(out, (len >= 0) ? len : 64);

	it = HStoreIteratorInit(in);

	while((type = HStoreIteratorGet(&it, &v, false)) != 0)
	{
reout:
		switch(type)
		{
			case WHS_BEGIN_ARRAY:
				if (first == false)
				{
					appendBinaryStringInfo(out, ", ", 2);
					printCR(out, kind);
				}
				first = true;

				if (needBrackets(level, true, kind, v.array.scalar))
				{
					printIndent(out, isRootHash, kind, level);
					appendStringInfoChar(out, isArrayBrackets(kind) ? '[' : '{');
					printCR(out, kind);
				}
				level++;
				break;
			case WHS_BEGIN_HASH:
				if (first == false)
				{
					appendBinaryStringInfo(out, ", ", 2);
					printCR(out, kind);
				}
				first = true;

				if (level == 0)
					isRootHash = true;

				if (needBrackets(level, false, kind, false))
				{
					printIndent(out, isRootHash, kind, level);
					appendStringInfoCharMacro(out, '{');
					printCR(out, kind);
				}

				level++;
				break;
			case WHS_KEY:
				if (first == false)
				{
					appendBinaryStringInfo(out, ", ", 2);
					printCR(out, kind);
				}
				first = true;

				printIndent(out, isRootHash, kind, level);
				/* key should not be loose */
				putEscapedValue(out, kind & ~LooseOutput, &v);
				appendBinaryStringInfo(out,
									   (kind & JsonOutput) ? ": " : "=>", 2);

				type = HStoreIteratorGet(&it, &v, false);
				if (type == WHS_VALUE)
				{
					first = false;
					putEscapedValue(out, kind, &v);
				}
				else
				{
					Assert(type == WHS_BEGIN_HASH || type == WHS_BEGIN_ARRAY);
					printCR(out, kind);
					goto reout;
				}
				break;
			case WHS_ELEM:
				if (first == false)
				{
					appendBinaryStringInfo(out, ", ", 2);
					printCR(out, kind);
				}
				else
				{
					first = false;
				}

				printIndent(out, isRootHash, kind, level);
				putEscapedValue(out, kind, &v);
				break;
			case WHS_END_ARRAY:
				level--;
				if (needBrackets(level, true, kind, v.array.scalar))
				{
					printCR(out, kind);
					printIndent(out, isRootHash, kind, level);
					appendStringInfoChar(out, isArrayBrackets(kind) ? ']' : '}');
				}
				first = false;
				break;
			case WHS_END_HASH:
				level--;
				if (needBrackets(level, false, kind, false))
				{
					printCR(out, kind);
					printIndent(out, isRootHash, kind, level);
					appendStringInfoCharMacro(out, '}');
				}
				first = false;
				break;
			default:
				elog(PANIC, "Wrong flags");
		}
	}

	Assert(level == 0);

	return out->data;
}

text*
HStoreValueToText(HStoreValue *v)
{
	text		*out;

	if (v == NULL || v->type == hsvNull)
	{
		out = NULL;
	}
	else if (v->type == hsvString)
	{
		out = cstring_to_text_with_len(v->string.val, v->string.len);
	}
	else if (v->type == hsvBool)
	{
		out = cstring_to_text_with_len((v->boolean) ? "t" : "f", 1);
	}
	else if (v->type == hsvNumeric)
	{
		out = cstring_to_text(DatumGetCString(
				DirectFunctionCall1(numeric_out, PointerGetDatum(v->numeric))
		));
	}
	else
	{
		StringInfo	str;

		str = makeStringInfo();
		appendBinaryStringInfo(str, "    ", 4); /* VARHDRSZ */

		hstoreToCString(str, v->binary.data, v->binary.len,
						SET_PRETTY_PRINT_VAR(0));

		out = (text*)str->data;
		SET_VARSIZE(out, str->len);
	}

	return out;
}

PG_FUNCTION_INFO_V1(hstore_out);
Datum		hstore_out(PG_FUNCTION_ARGS);
Datum
hstore_out(PG_FUNCTION_ARGS)
{
	HStore	*hs = PG_GETARG_HS(0);
	char 	*out;

	out = hstoreToCString(NULL, (HS_ISEMPTY(hs)) ? NULL : VARDATA(hs),
						  VARSIZE(hs), SET_PRETTY_PRINT_VAR(0));

	PG_RETURN_CSTRING(out);
}

PG_FUNCTION_INFO_V1(hstore_send);
Datum		hstore_send(PG_FUNCTION_ARGS);
Datum
hstore_send(PG_FUNCTION_ARGS)
{
	HStore	   		*in = PG_GETARG_HS(0);
	StringInfoData	buf;

	pq_begintypsend(&buf);

	if (HS_ISEMPTY(in))
	{
		pq_sendint(&buf, 0, 4);
	}
	else
	{
		HStoreIterator	*it;
		int				type;
		HStoreValue		v;
		uint32			flag;
		bytea			*nbuf;

		enlargeStringInfo(&buf, VARSIZE_ANY(in) /* just estimation */);

		it = HStoreIteratorInit(VARDATA_ANY(in));

		while((type = HStoreIteratorGet(&it, &v, false)) != 0)
		{
			switch(type)
			{
				case WHS_BEGIN_ARRAY:
					flag = (v.array.scalar) ? HENTRY_ISCALAR : HENTRY_ISARRAY;
					pq_sendint(&buf, v.array.nelems | flag, 4);
					break;
				case WHS_BEGIN_HASH:
					pq_sendint(&buf, v.hash.npairs | HENTRY_ISHASH, 4);
					break;
				case WHS_KEY:
					pq_sendint(&buf, v.string.len | HENTRY_ISSTRING, 4);
					pq_sendtext(&buf, v.string.val, v.string.len);
					break;
				case WHS_ELEM:
				case WHS_VALUE:
					switch(v.type)
					{
						case hsvNull:
							pq_sendint(&buf, HENTRY_ISNULL, 4);
							break;
						case hsvString:
							pq_sendint(&buf, v.string.len | HENTRY_ISSTRING, 4);
							pq_sendtext(&buf, v.string.val, v.string.len);
							break;
						case hsvBool:
							pq_sendint(&buf, (v.boolean) ? HENTRY_ISTRUE : HENTRY_ISFALSE, 4);
							break;
						case hsvNumeric:
							nbuf = DatumGetByteaP(DirectFunctionCall1(numeric_send, NumericGetDatum(v.numeric)));
							pq_sendint(&buf, VARSIZE_ANY(nbuf) | HENTRY_ISNUMERIC, 4);
							pq_sendbytes(&buf, (char*)nbuf, VARSIZE_ANY(nbuf));
							break;
						default:
							elog(PANIC, "Wrong type: %u", v.type);
					}
					break;
				case WHS_END_ARRAY:
				case WHS_END_HASH:
					break;
				default:
					elog(PANIC, "Wrong flags");
			}
		}
	}

	PG_RETURN_BYTEA_P(pq_endtypsend(&buf));
}


/*
 * hstore_to_json_loose
 *
 * This is a heuristic conversion to json which treats
 * 't' and 'f' as booleans and strings that look like numbers as numbers,
 * as long as they don't start with a leading zero followed by another digit
 * (think zip codes or phone numbers starting with 0).
 */
PG_FUNCTION_INFO_V1(hstore_to_json_loose);
Datum		hstore_to_json_loose(PG_FUNCTION_ARGS);
Datum
hstore_to_json_loose(PG_FUNCTION_ARGS)
{
	HStore	   *in = PG_GETARG_HS(0);
<<<<<<< HEAD
	text	   *out;

	if (HS_ISEMPTY(in))
	{
		out = cstring_to_text_with_len("{}",2);
	}
	else
	{
		StringInfo	str;

		str = makeStringInfo();
		appendBinaryStringInfo(str, "    ", 4); /* VARHDRSZ */

		hstoreToCString(str, VARDATA_ANY(in), VARSIZE_ANY(in),
						SET_PRETTY_PRINT_VAR(JsonOutput | RootHashDecorated | LooseOutput));

		out = (text*)str->data;

		SET_VARSIZE(out, str->len);
	}

	PG_RETURN_TEXT_P(out);
=======
	int			i;
	int			count = HS_COUNT(in);
	char	   *base = STRPTR(in);
	HEntry	   *entries = ARRPTR(in);
	bool		is_number;
	StringInfoData tmp,
				dst;

	if (count == 0)
		PG_RETURN_TEXT_P(cstring_to_text_with_len("{}",2));

	initStringInfo(&tmp);
	initStringInfo(&dst);

	appendStringInfoChar(&dst, '{');

	for (i = 0; i < count; i++)
	{
		resetStringInfo(&tmp);
		appendBinaryStringInfo(&tmp, HS_KEY(entries, base, i), HS_KEYLEN(entries, i));
		escape_json(&dst, tmp.data);
		appendStringInfoString(&dst, ": ");
		if (HS_VALISNULL(entries, i))
			appendStringInfoString(&dst, "null");
		/* guess that values of 't' or 'f' are booleans */
		else if (HS_VALLEN(entries, i) == 1 && *(HS_VAL(entries, base, i)) == 't')
			appendStringInfoString(&dst, "true");
		else if (HS_VALLEN(entries, i) == 1 && *(HS_VAL(entries, base, i)) == 'f')
			appendStringInfoString(&dst, "false");
		else
		{
			is_number = false;
			resetStringInfo(&tmp);
			appendBinaryStringInfo(&tmp, HS_VAL(entries, base, i), HS_VALLEN(entries, i));

			/*
			 * don't treat something with a leading zero followed by another
			 * digit as numeric - could be a zip code or similar
			 */
			if (tmp.len > 0 &&
				!(tmp.data[0] == '0' &&
				  isdigit((unsigned char) tmp.data[1])) &&
				strspn(tmp.data, "+-0123456789Ee.") == tmp.len)
			{
				/*
				 * might be a number. See if we can input it as a numeric
				 * value. Ignore any actual parsed value.
				 */
				char	   *endptr = "junk";
				long		lval;

				lval = strtol(tmp.data, &endptr, 10);
				(void) lval;
				if (*endptr == '\0')
				{
					/*
					 * strol man page says this means the whole string is
					 * valid
					 */
					is_number = true;
				}
				else
				{
					/* not an int - try a double */
					double		dval;

					dval = strtod(tmp.data, &endptr);
					(void) dval;
					if (*endptr == '\0')
						is_number = true;
				}
			}
			if (is_number)
				appendBinaryStringInfo(&dst, tmp.data, tmp.len);
			else
				escape_json(&dst, tmp.data);
		}

		if (i + 1 != count)
			appendStringInfoString(&dst, ", ");
	}
	appendStringInfoChar(&dst, '}');

	PG_RETURN_TEXT_P(cstring_to_text(dst.data));
>>>>>>> d8a42b15
}

PG_FUNCTION_INFO_V1(hstore_to_json);
Datum		hstore_to_json(PG_FUNCTION_ARGS);
Datum
hstore_to_json(PG_FUNCTION_ARGS)
{
	HStore	   *in = PG_GETARG_HS(0);
<<<<<<< HEAD
	text	   *out;

	if (HS_ISEMPTY(in))
	{
		out = cstring_to_text_with_len("{}",2);
	}
	else
	{
		StringInfo	str;
=======
	int			i;
	int			count = HS_COUNT(in);
	char	   *base = STRPTR(in);
	HEntry	   *entries = ARRPTR(in);
	StringInfoData tmp,
				dst;
>>>>>>> d8a42b15

		str = makeStringInfo();
		appendBinaryStringInfo(str, "    ", 4); /* VARHDRSZ */

<<<<<<< HEAD
		hstoreToCString(str,
						HS_ISEMPTY(in) ? NULL : VARDATA_ANY(in),
						VARSIZE_ANY(in),
						SET_PRETTY_PRINT_VAR(JsonOutput | RootHashDecorated));

		out = (text*)str->data;

		SET_VARSIZE(out, str->len);
	}
=======
	initStringInfo(&tmp);
	initStringInfo(&dst);

	appendStringInfoChar(&dst, '{');
>>>>>>> d8a42b15

	PG_RETURN_TEXT_P(out);
}

PG_FUNCTION_INFO_V1(json_to_hstore);
Datum		json_to_hstore(PG_FUNCTION_ARGS);
Datum
json_to_hstore(PG_FUNCTION_ARGS)
{
	text	*json = PG_GETARG_TEXT_PP(0);

	PG_RETURN_POINTER(hstoreDump(parseHStore(VARDATA_ANY(json),
											 VARSIZE_ANY_EXHDR(json), true)));
}

static Oid
searchCast(Oid src, Oid dst, CoercionMethod *method)
{
	Oid				funcOid = InvalidOid,
					baseSrc;
	HeapTuple   	tuple;

	if (src == dst)
	{
		*method = COERCION_METHOD_BINARY;
		return InvalidOid;
	}

	tuple = SearchSysCache2(CASTSOURCETARGET,
							ObjectIdGetDatum(src),
							ObjectIdGetDatum(dst));

	*method = 0;

	if (HeapTupleIsValid(tuple))
	{
		Form_pg_cast	castForm = (Form_pg_cast) GETSTRUCT(tuple);

		if (castForm->castmethod == COERCION_METHOD_FUNCTION)
			funcOid = castForm->castfunc;

		*method = castForm->castmethod;

		ReleaseSysCache(tuple);
	}
	else if ((baseSrc = getBaseType(src)) != src && OidIsValid(baseSrc))
	{	
		/* domain type */
		funcOid = searchCast(baseSrc, dst, method);
	}

	return funcOid;
}

PG_FUNCTION_INFO_V1(array_to_hstore);
Datum		array_to_hstore(PG_FUNCTION_ARGS);
Datum
array_to_hstore(PG_FUNCTION_ARGS)
{
	ArrayType		*array = PG_GETARG_ARRAYTYPE_P(0);
	ArrayIterator	iterator;
	int				i = 0;
	Datum			datum;
	bool			isnull;
	int				ncounters = ARR_NDIM(array),
					*counters = palloc0(sizeof(*counters) * ncounters),
					*dims = ARR_DIMS(array);
	ToHStoreState	*state = NULL;
	HStoreValue		value, *result;
	Oid				castOid = InvalidOid;
	int				valueType = hsvString;
	FmgrInfo		castInfo;
	CoercionMethod	method;

	if (ArrayGetNItems(ARR_NDIM(array), ARR_DIMS(array)) == 0)
		PG_RETURN_POINTER(hstoreDump(NULL));

	switch(ARR_ELEMTYPE(array))
	{
<<<<<<< HEAD
		case BOOLOID:
			valueType = hsvBool;
			break;
		case NUMERICOID:
			valueType = hsvNumeric;
			break;
		case TEXTOID:
			valueType = hsvString;
			break;
		default:
			if (TypeCategory(ARR_ELEMTYPE(array)) == TYPCATEGORY_NUMERIC)
			{
				castOid = searchCast(ARR_ELEMTYPE(array), NUMERICOID, &method);

				if (castOid == InvalidOid && method != COERCION_METHOD_BINARY)
					elog(ERROR, "Could not cast array's element type to numeric");

				valueType = hsvNumeric;
				break;
			}
			else
			{
				castOid = searchCast(ARR_ELEMTYPE(array), TEXTOID, &method);

				if (castOid == InvalidOid && method != COERCION_METHOD_BINARY)
					elog(ERROR, "Could not cast array's element type to text");

				valueType = hsvString;
				break;
			}
	}

	if (castOid != InvalidOid)
		fmgr_info(castOid, &castInfo);

	iterator = array_create_iterator(array, 0);

	value.type = hsvArray;
	value.array.scalar = false;
	for(i=0; i<ncounters; i++)
	{
		value.array.nelems = dims[i];
		result = pushHStoreValue(&state, WHS_BEGIN_ARRAY, &value);
	}

	while(array_iterate(iterator, &datum, &isnull))
	{
		i = ncounters - 1;

		if (counters[i] >= dims[i])
		{
			while(i>=0 && counters[i] >= dims[i])
			{
				counters[i] = 0;
				result = pushHStoreValue(&state, WHS_END_ARRAY, NULL);
				i--;
			}

			Assert(i>=0);

			counters[i]++;

			value.type = hsvArray;
			value.array.scalar = false;
			for(i = i + 1; i<ncounters; i++)
			{
				counters[i] = 1;
				value.array.nelems = dims[i];
				result = pushHStoreValue(&state, WHS_BEGIN_ARRAY, &value);
			}
		}
		else
		{
			counters[i]++;
		}

		if (isnull)
		{
			value.type = hsvNull;
			value.size = sizeof(HEntry);
		}
		else
		{
			value.type = valueType;
			switch(valueType)
			{
				case hsvBool:
					value.boolean = DatumGetBool(datum);
					value.size = sizeof(HEntry);
					break;
				case hsvString:
					if (castOid != InvalidOid)
						datum = FunctionCall1(&castInfo, datum);
					value.string.val = VARDATA_ANY(datum);
					value.string.len = VARSIZE_ANY_EXHDR(datum);
					value.size = sizeof(HEntry) + value.string.len;
					break;
				case hsvNumeric:
					if (castOid != InvalidOid)
						datum = FunctionCall1(&castInfo, datum);
					value.numeric = DatumGetNumeric(datum);
					value.size = sizeof(HEntry)*2 + VARSIZE_ANY(value.numeric);
					break;
				default:
					elog(ERROR, "Impossible state: %d", valueType);
			}
		}

		result = pushHStoreValue(&state, WHS_ELEM, &value);
	}

	for(i=0; i<ncounters; i++)
		result = pushHStoreValue(&state, WHS_END_ARRAY, NULL);

	PG_RETURN_POINTER(hstoreDump(result));
}

PG_FUNCTION_INFO_V1(hstore_print);
Datum		hstore_print(PG_FUNCTION_ARGS);
Datum
hstore_print(PG_FUNCTION_ARGS)
{
	HStore		*hs = PG_GETARG_HS(0);
	int 		flags = 0;
	text 		*out;
	StringInfo	str;

	if (PG_GETARG_BOOL(1))
		flags |= PrettyPrint;
	if (PG_GETARG_BOOL(2))
		flags |= ArrayCurlyBraces;
	if (PG_GETARG_BOOL(3))
		flags |= RootHashDecorated;
	if (PG_GETARG_BOOL(4))
		flags |= JsonOutput;
	if (PG_GETARG_BOOL(5))
		flags |= LooseOutput;

	str = makeStringInfo();
	appendBinaryStringInfo(str, "    ", 4); /* VARHDRSZ */

	hstoreToCString(str, (HS_ISEMPTY(hs)) ? NULL : VARDATA(hs),
					VARSIZE(hs), flags);

	out = (text*)str->data;
	SET_VARSIZE(out, str->len);

	PG_RETURN_TEXT_P(out);
}

void _PG_init(void);
void
_PG_init(void)
{
	DefineCustomBoolVariable(
		"hstore.pretty_print",
		"Enable pretty print",
		"Enable pretty print of hstore type",
		&pretty_print_var,
		pretty_print_var,
		PGC_USERSET,
		GUC_NOT_IN_SAMPLE,
		NULL,
		NULL,
		NULL
	);

	EmitWarningsOnPlaceholders("hstore");
=======
		resetStringInfo(&tmp);
		appendBinaryStringInfo(&tmp, HS_KEY(entries, base, i), HS_KEYLEN(entries, i));
		escape_json(&dst, tmp.data);
		appendStringInfoString(&dst, ": ");
		if (HS_VALISNULL(entries, i))
			appendStringInfoString(&dst, "null");
		else
		{
			resetStringInfo(&tmp);
			appendBinaryStringInfo(&tmp, HS_VAL(entries, base, i), HS_VALLEN(entries, i));
			escape_json(&dst, tmp.data);
		}

		if (i + 1 != count)
			appendStringInfoString(&dst, ", ");
	}
	appendStringInfoChar(&dst, '}');

	PG_RETURN_TEXT_P(cstring_to_text(dst.data));
>>>>>>> d8a42b15
}<|MERGE_RESOLUTION|>--- conflicted
+++ resolved
@@ -10,17 +10,15 @@
 #include "catalog/pg_cast.h"
 #include "funcapi.h"
 #include "libpq/pqformat.h"
+#include "miscadmin.h"
 #include "parser/parse_coerce.h"
 #include "utils/builtins.h"
 #include "utils/fmgroids.h"
 #include "utils/json.h"
 #include "utils/guc.h"
 #include "utils/lsyscache.h"
-<<<<<<< HEAD
+#include "utils/memutils.h"
 #include "utils/syscache.h"
-=======
-#include "utils/memutils.h"
->>>>>>> d8a42b15
 #include "utils/typcache.h"
 
 #include "hstore.h"
@@ -98,13 +96,15 @@
 {
 	uint32  hentry = c & HENTRY_TYPEMASK;
 
+	check_stack_depth();
+
 	if (c == -1 /* compatibility */ || hentry == HENTRY_ISNULL)
 	{
 		v->type = hsvNull;
 		v->size = sizeof(HEntry);
 	}
 	else if (hentry == HENTRY_ISHASH || hentry == HENTRY_ISARRAY ||
-			 hentry == HENTRY_ISCALAR)
+			 hentry == HENTRY_ISSCALAR)
 	{
 		recvHStore(buf, v, level + 1, (uint32)c);
 	}
@@ -126,13 +126,15 @@
 	else if (hentry == HENTRY_ISSTRING)
 	{
 		v->type = hsvString;
-		v->string.val = pq_getmsgtext(buf, c, &c);
+		v->string.val = pq_getmsgtext(buf, c & ~HENTRY_TYPEMASK, &c);
 		v->string.len = hstoreCheckKeyLen(c);
 		v->size = sizeof(HEntry) + v->string.len;
 	}
 	else
 	{
-		elog(ERROR, "bogus input");
+		ereport(ERROR,
+				(errcode(ERRCODE_INVALID_BINARY_REPRESENTATION),
+				 errmsg("unknown hstore value")));
 	}
 }
 
@@ -147,11 +149,20 @@
 	if (level == 0 && hentry == 0)
 		hentry = HENTRY_ISHASH; /* old version */
 
+	check_stack_depth();
+
 	v->size = 3 * sizeof(HEntry);
 	if (hentry == HENTRY_ISHASH)
 	{
 		v->type = hsvHash;
 		v->hash.npairs = header & HS_COUNT_MASK;
+
+		if (v->hash.npairs > (buf->len  - buf->cursor) / (2 * sizeof(uint32)) ||
+			v->hash.npairs > MaxAllocSize / sizeof(HStorePair))
+			ereport(ERROR,
+					(errcode(ERRCODE_NUMERIC_VALUE_OUT_OF_RANGE),
+					 errmsg("too much elements in hstore hash")));
+
 		if (v->hash.npairs > 0)
 		{
 			v->hash.pairs = palloc(sizeof(*v->hash.pairs) * v->hash.npairs);
@@ -161,7 +172,9 @@
 				recvHStoreValue(buf, &v->hash.pairs[i].key, level,
 								pq_getmsgint(buf, 4));
 				if (v->hash.pairs[i].key.type != hsvString)
-					elog(ERROR, "hstore's key could be only a string");
+					ereport(ERROR,
+							(errcode(ERRCODE_DATATYPE_MISMATCH),
+							 errmsg("hstore's key could be only a string")));
 
 				recvHStoreValue(buf, &v->hash.pairs[i].value, level,
 								pq_getmsgint(buf, 4));
@@ -173,14 +186,22 @@
 			uniqueHStoreValue(v);
 		}
 	}
-	else if (hentry == HENTRY_ISARRAY || hentry == HENTRY_ISCALAR)
+	else if (hentry == HENTRY_ISARRAY || hentry == HENTRY_ISSCALAR)
 	{
 		v->type = hsvArray;
 		v->array.nelems = header & HS_COUNT_MASK;
-		v->array.scalar = (hentry == HENTRY_ISCALAR) ? true : false;
+		v->array.scalar = (hentry == HENTRY_ISSCALAR) ? true : false;
+
+		if (v->array.nelems > (buf->len  - buf->cursor) / sizeof(uint32) ||
+			v->array.nelems > MaxAllocSize / sizeof(HStoreValue))
+			ereport(ERROR,
+					(errcode(ERRCODE_NUMERIC_VALUE_OUT_OF_RANGE),
+					 errmsg("too much elements in hstore array")));
 
 		if (v->array.scalar && v->array.nelems != 1)
-			elog(ERROR, "bogus input");
+			ereport(ERROR,
+					(errcode(ERRCODE_INVALID_BINARY_REPRESENTATION),
+					 errmsg("wrong scalar representation")));
 
 		if (v->array.nelems > 0)
 		{
@@ -196,7 +217,9 @@
 	}
 	else
 	{
-			elog(ERROR, "bogus input");
+		ereport(ERROR,
+				(errcode(ERRCODE_INVALID_BINARY_REPRESENTATION),
+				 errmsg("unknown hstore element")));
 	}
 }
 
@@ -359,21 +382,12 @@
 	{
 		HStore	   	*val = NULL;
 
-<<<<<<< HEAD
 		val = PG_GETARG_HS(1);
 		pair.value.type = hsvBinary;
 		pair.value.binary.data = VARDATA_ANY(val);
 		pair.value.binary.len = VARSIZE_ANY_EXHDR(val);
 		pair.value.size = pair.value.binary.len + sizeof(HEntry) * 2;
 	}
-=======
-	if (pcount < 0 || pcount > MaxAllocSize / sizeof(Pairs))
-		ereport(ERROR,
-				(errcode(ERRCODE_PROGRAM_LIMIT_EXCEEDED),
-			  errmsg("number of pairs (%d) exceeds the maximum allowed (%d)",
-					 pcount, (int) (MaxAllocSize / sizeof(Pairs)))));
-	pairs = palloc(pcount * sizeof(Pairs));
->>>>>>> d8a42b15
 
 	v.type = hsvHash;
 	v.size = sizeof(HEntry) + pair.key.size + pair.value.size;
@@ -508,12 +522,12 @@
 					  TEXTOID, -1, false, 'i',
 					  &key_datums, &key_nulls, &key_count);
 
-	/* see discussion in hstoreArrayToPairs() */
-	if (key_count > MaxAllocSize / sizeof(Pairs))
+	/* see discussion in arrayToHStoreSortedArray() */
+	if (key_count > MaxAllocSize / sizeof(HStorePair))
 		ereport(ERROR,
 				(errcode(ERRCODE_PROGRAM_LIMIT_EXCEEDED),
 			  errmsg("number of pairs (%d) exceeds the maximum allowed (%d)",
-					 key_count, (int) (MaxAllocSize / sizeof(Pairs)))));
+					 key_count, (int) (MaxAllocSize / sizeof(HStorePair)))));
 
 	/* value_array might be NULL */
 
@@ -640,21 +654,17 @@
 
 	count = in_count / 2;
 
-<<<<<<< HEAD
+	/* see discussion in arrayToHStoreSortedArray() */
+	if (count > MaxAllocSize / sizeof(HStorePair))
+		ereport(ERROR,
+				(errcode(ERRCODE_PROGRAM_LIMIT_EXCEEDED),
+			  errmsg("number of pairs (%d) exceeds the maximum allowed (%d)",
+					 count, (int) (MaxAllocSize / sizeof(HStorePair)))));
+
 	v.type = hsvHash;
 	v.size = 2*sizeof(HEntry);
 	v.hash.npairs = count;
 	v.hash.pairs = palloc(count * sizeof(HStorePair));
-=======
-	/* see discussion in hstoreArrayToPairs() */
-	if (count > MaxAllocSize / sizeof(Pairs))
-		ereport(ERROR,
-				(errcode(ERRCODE_PROGRAM_LIMIT_EXCEEDED),
-			  errmsg("number of pairs (%d) exceeds the maximum allowed (%d)",
-					 count, (int) (MaxAllocSize / sizeof(Pairs)))));
-
-	pairs = palloc(count * sizeof(Pairs));
->>>>>>> d8a42b15
 
 	for (i = 0; i < count; ++i)
 	{
@@ -785,15 +795,11 @@
 		my_extra->ncolumns = ncolumns;
 	}
 
-<<<<<<< HEAD
 	v.type = hsvHash;
 	v.size = 2*sizeof(HEntry);
 	v.hash.npairs = ncolumns;
+	Assert(ncolumns <= MaxTupleAttributeNumber);		/* thus, no overflow */
 	v.hash.pairs = palloc(ncolumns * sizeof(HStorePair));
-=======
-	Assert(ncolumns <= MaxTupleAttributeNumber);		/* thus, no overflow */
-	pairs = palloc(ncolumns * sizeof(Pairs));
->>>>>>> d8a42b15
 
 	if (rec)
 	{
@@ -1401,6 +1407,11 @@
 				{
 					Assert(type == WHS_BEGIN_HASH || type == WHS_BEGIN_ARRAY);
 					printCR(out, kind);
+					/*
+					 * We need to rerun current switch() due to put
+					 * in current place object which we just got
+					 * from iterator.
+					 */
 					goto reout;
 				}
 				break;
@@ -1533,7 +1544,7 @@
 			switch(type)
 			{
 				case WHS_BEGIN_ARRAY:
-					flag = (v.array.scalar) ? HENTRY_ISCALAR : HENTRY_ISARRAY;
+					flag = (v.array.scalar) ? HENTRY_ISSCALAR : HENTRY_ISARRAY;
 					pq_sendint(&buf, v.array.nelems | flag, 4);
 					break;
 				case WHS_BEGIN_HASH:
@@ -1559,8 +1570,8 @@
 							break;
 						case hsvNumeric:
 							nbuf = DatumGetByteaP(DirectFunctionCall1(numeric_send, NumericGetDatum(v.numeric)));
-							pq_sendint(&buf, VARSIZE_ANY(nbuf) | HENTRY_ISNUMERIC, 4);
-							pq_sendbytes(&buf, (char*)nbuf, VARSIZE_ANY(nbuf));
+							pq_sendint(&buf, ((int)VARSIZE_ANY_EXHDR(nbuf)) | HENTRY_ISNUMERIC, 4);
+							pq_sendbytes(&buf, VARDATA(nbuf), (int)VARSIZE_ANY_EXHDR(nbuf));
 							break;
 						default:
 							elog(PANIC, "Wrong type: %u", v.type);
@@ -1593,7 +1604,6 @@
 hstore_to_json_loose(PG_FUNCTION_ARGS)
 {
 	HStore	   *in = PG_GETARG_HS(0);
-<<<<<<< HEAD
 	text	   *out;
 
 	if (HS_ISEMPTY(in))
@@ -1616,92 +1626,6 @@
 	}
 
 	PG_RETURN_TEXT_P(out);
-=======
-	int			i;
-	int			count = HS_COUNT(in);
-	char	   *base = STRPTR(in);
-	HEntry	   *entries = ARRPTR(in);
-	bool		is_number;
-	StringInfoData tmp,
-				dst;
-
-	if (count == 0)
-		PG_RETURN_TEXT_P(cstring_to_text_with_len("{}",2));
-
-	initStringInfo(&tmp);
-	initStringInfo(&dst);
-
-	appendStringInfoChar(&dst, '{');
-
-	for (i = 0; i < count; i++)
-	{
-		resetStringInfo(&tmp);
-		appendBinaryStringInfo(&tmp, HS_KEY(entries, base, i), HS_KEYLEN(entries, i));
-		escape_json(&dst, tmp.data);
-		appendStringInfoString(&dst, ": ");
-		if (HS_VALISNULL(entries, i))
-			appendStringInfoString(&dst, "null");
-		/* guess that values of 't' or 'f' are booleans */
-		else if (HS_VALLEN(entries, i) == 1 && *(HS_VAL(entries, base, i)) == 't')
-			appendStringInfoString(&dst, "true");
-		else if (HS_VALLEN(entries, i) == 1 && *(HS_VAL(entries, base, i)) == 'f')
-			appendStringInfoString(&dst, "false");
-		else
-		{
-			is_number = false;
-			resetStringInfo(&tmp);
-			appendBinaryStringInfo(&tmp, HS_VAL(entries, base, i), HS_VALLEN(entries, i));
-
-			/*
-			 * don't treat something with a leading zero followed by another
-			 * digit as numeric - could be a zip code or similar
-			 */
-			if (tmp.len > 0 &&
-				!(tmp.data[0] == '0' &&
-				  isdigit((unsigned char) tmp.data[1])) &&
-				strspn(tmp.data, "+-0123456789Ee.") == tmp.len)
-			{
-				/*
-				 * might be a number. See if we can input it as a numeric
-				 * value. Ignore any actual parsed value.
-				 */
-				char	   *endptr = "junk";
-				long		lval;
-
-				lval = strtol(tmp.data, &endptr, 10);
-				(void) lval;
-				if (*endptr == '\0')
-				{
-					/*
-					 * strol man page says this means the whole string is
-					 * valid
-					 */
-					is_number = true;
-				}
-				else
-				{
-					/* not an int - try a double */
-					double		dval;
-
-					dval = strtod(tmp.data, &endptr);
-					(void) dval;
-					if (*endptr == '\0')
-						is_number = true;
-				}
-			}
-			if (is_number)
-				appendBinaryStringInfo(&dst, tmp.data, tmp.len);
-			else
-				escape_json(&dst, tmp.data);
-		}
-
-		if (i + 1 != count)
-			appendStringInfoString(&dst, ", ");
-	}
-	appendStringInfoChar(&dst, '}');
-
-	PG_RETURN_TEXT_P(cstring_to_text(dst.data));
->>>>>>> d8a42b15
 }
 
 PG_FUNCTION_INFO_V1(hstore_to_json);
@@ -1710,7 +1634,6 @@
 hstore_to_json(PG_FUNCTION_ARGS)
 {
 	HStore	   *in = PG_GETARG_HS(0);
-<<<<<<< HEAD
 	text	   *out;
 
 	if (HS_ISEMPTY(in))
@@ -1720,19 +1643,10 @@
 	else
 	{
 		StringInfo	str;
-=======
-	int			i;
-	int			count = HS_COUNT(in);
-	char	   *base = STRPTR(in);
-	HEntry	   *entries = ARRPTR(in);
-	StringInfoData tmp,
-				dst;
->>>>>>> d8a42b15
 
 		str = makeStringInfo();
 		appendBinaryStringInfo(str, "    ", 4); /* VARHDRSZ */
 
-<<<<<<< HEAD
 		hstoreToCString(str,
 						HS_ISEMPTY(in) ? NULL : VARDATA_ANY(in),
 						VARSIZE_ANY(in),
@@ -1742,12 +1656,6 @@
 
 		SET_VARSIZE(out, str->len);
 	}
-=======
-	initStringInfo(&tmp);
-	initStringInfo(&dst);
-
-	appendStringInfoChar(&dst, '{');
->>>>>>> d8a42b15
 
 	PG_RETURN_TEXT_P(out);
 }
@@ -1827,7 +1735,6 @@
 
 	switch(ARR_ELEMTYPE(array))
 	{
-<<<<<<< HEAD
 		case BOOLOID:
 			valueType = hsvBool;
 			break;
@@ -1996,25 +1903,4 @@
 	);
 
 	EmitWarningsOnPlaceholders("hstore");
-=======
-		resetStringInfo(&tmp);
-		appendBinaryStringInfo(&tmp, HS_KEY(entries, base, i), HS_KEYLEN(entries, i));
-		escape_json(&dst, tmp.data);
-		appendStringInfoString(&dst, ": ");
-		if (HS_VALISNULL(entries, i))
-			appendStringInfoString(&dst, "null");
-		else
-		{
-			resetStringInfo(&tmp);
-			appendBinaryStringInfo(&tmp, HS_VAL(entries, base, i), HS_VALLEN(entries, i));
-			escape_json(&dst, tmp.data);
-		}
-
-		if (i + 1 != count)
-			appendStringInfoString(&dst, ", ");
-	}
-	appendStringInfoChar(&dst, '}');
-
-	PG_RETURN_TEXT_P(cstring_to_text(dst.data));
->>>>>>> d8a42b15
 }