--- conflicted
+++ resolved
@@ -186,12 +186,8 @@
 
 			while((r = HStoreIteratorGet(&it, &v, false)) != 0)
 			{
-<<<<<<< HEAD
-				if ((r == WHS_ELEM || r == WHS_KEY || r == WHS_VALUE) && v.type != hsvNull)
-=======
 				if ((r == WHS_ELEM || r == WHS_KEY || r == WHS_VALUE) &&
 					v.type != hsvNull)
->>>>>>> 7eb1c968
 				{
 					int   h = crc32_HStoreValue(&v, r);
 
@@ -628,54 +624,15 @@
 		{
 			text	   *query = PG_GETARG_TEXT_PP(1);
 			int			crc = crc32_Key(VARDATA_ANY(query), VARSIZE_ANY_EXHDR(query));
-<<<<<<< HEAD
 
 			qval = MemoryContextAlloc(fcinfo->flinfo->fn_mcxt, sizeof(*qval));
 			*qval = HASHVAL(crc);
 
-=======
-
-			qval = MemoryContextAlloc(fcinfo->flinfo->fn_mcxt, sizeof(*qval));
-			*qval = HASHVAL(crc);
-
->>>>>>> 7eb1c968
 			fcinfo->flinfo->fn_extra = qval;
 		}
 
 		res = (GETBIT(sign, *qval)) ? true : false;
 	}
-<<<<<<< HEAD
-	else if (strategy == HStoreExistsAllStrategyNumber || strategy == HStoreExistsAnyStrategyNumber)
-	{
-		BITVECP	arrentry;
-		int		i;
-		
-		arrentry = fcinfo->flinfo->fn_extra;
-		if (arrentry == NULL)
-		{
-			ArrayType  *query = PG_GETARG_ARRAYTYPE_P(1);
-			Datum	   *key_datums;
-			bool	   *key_nulls;
-			int			key_count;
-
-			arrentry = MemoryContextAlloc(fcinfo->flinfo->fn_mcxt, sizeof(BITVEC));
-			memset(arrentry, 0, sizeof(BITVEC));
-
-			deconstruct_array(query,
-							  TEXTOID, -1, false, 'i',
-							  &key_datums, &key_nulls, &key_count);
-
-			for (i = 0; i < key_count; ++i)
-			{
-				int			crc;
-
-				if (key_nulls[i])
-					continue;
-				crc = crc32_Key(VARDATA(key_datums[i]), VARSIZE(key_datums[i]) - VARHDRSZ);
-				HASH(arrentry, crc);
-			}
-
-=======
 	else if (strategy == HStoreExistsAllStrategyNumber ||
 			 strategy == HStoreExistsAnyStrategyNumber)
 	{
@@ -709,7 +666,6 @@
 				HASH(arrentry, crc);
 			}
 
->>>>>>> 7eb1c968
 			fcinfo->flinfo->fn_extra = arrentry;
 		}
 
