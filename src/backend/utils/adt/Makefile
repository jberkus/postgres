#
# Makefile for utils/adt
#
# src/backend/utils/adt/Makefile
#

subdir = src/backend/utils/adt
top_builddir = ../../../..
include $(top_builddir)/src/Makefile.global

# seems to be required for some date/time stuff 1999/07/22 bjm
ifeq "$(findstring alpha,$(host_cpu))" "alpha"
ifeq "$(GCC)" "yes"
override CFLAGS+= -mieee
endif
endif

# keep this list arranged alphabetically or it gets to be a mess
OBJS = acl.o arrayfuncs.o array_selfuncs.o array_typanalyze.o \
	array_userfuncs.o arrayutils.o ascii.o bool.o \
	cash.o char.o date.o datetime.o datum.o dbsize.o domains.o \
	encode.o enum.o float.o format_type.o formatting.o genfile.o \
	geo_ops.o geo_selfuncs.o inet_cidr_ntop.o inet_net_pton.o int.o \
	int8.o json.o jsonfuncs.o like.o \
	lockfuncs.o mac.o misc.o nabstime.o name.o network.o numeric.o \
	numutils.o oid.o oracle_compat.o orderedsetaggs.o \
	pg_lzcompress.o pg_locale.o pgstatfuncs.o \
	pseudotypes.o quote.o rangetypes.o rangetypes_gist.o \
	rangetypes_selfuncs.o rangetypes_spgist.o rangetypes_typanalyze.o \
	regexp.o regproc.o ri_triggers.o rowtypes.o ruleutils.o \
	selfuncs.o tid.o timestamp.o trigfuncs.o \
	tsginidx.o tsgistidx.o tsquery.o tsquery_cleanup.o tsquery_gist.o \
	tsquery_op.o tsquery_rewrite.o tsquery_util.o tsrank.o \
	tsvector.o tsvector_op.o tsvector_parser.o \
<<<<<<< HEAD
	txid.o uuid.o windowfuncs.o xml.o rangetypes_spgist.o \
	rangetypes_typanalyze.o rangetypes_selfuncs.o \
	jsonb.o jsonb_support.o
=======
	txid.o uuid.o varbit.o varchar.o varlena.o version.o \
	windowfuncs.o xid.o xml.o
>>>>>>> 45e1b6c4

like.o: like.c like_match.c

include $(top_srcdir)/src/backend/common.mk<|MERGE_RESOLUTION|>--- conflicted
+++ resolved
@@ -21,7 +21,7 @@
 	cash.o char.o date.o datetime.o datum.o dbsize.o domains.o \
 	encode.o enum.o float.o format_type.o formatting.o genfile.o \
 	geo_ops.o geo_selfuncs.o inet_cidr_ntop.o inet_net_pton.o int.o \
-	int8.o json.o jsonfuncs.o like.o \
+	int8.o json.o jsonb.o jsonb_support.o jsonfuncs.o like.o \
 	lockfuncs.o mac.o misc.o nabstime.o name.o network.o numeric.o \
 	numutils.o oid.o oracle_compat.o orderedsetaggs.o \
 	pg_lzcompress.o pg_locale.o pgstatfuncs.o \
@@ -32,14 +32,8 @@
 	tsginidx.o tsgistidx.o tsquery.o tsquery_cleanup.o tsquery_gist.o \
 	tsquery_op.o tsquery_rewrite.o tsquery_util.o tsrank.o \
 	tsvector.o tsvector_op.o tsvector_parser.o \
-<<<<<<< HEAD
-	txid.o uuid.o windowfuncs.o xml.o rangetypes_spgist.o \
-	rangetypes_typanalyze.o rangetypes_selfuncs.o \
-	jsonb.o jsonb_support.o
-=======
 	txid.o uuid.o varbit.o varchar.o varlena.o version.o \
 	windowfuncs.o xid.o xml.o
->>>>>>> 45e1b6c4
 
 like.o: like.c like_match.c
 
