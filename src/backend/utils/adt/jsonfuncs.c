--- conflicted
+++ resolved
@@ -2104,11 +2104,6 @@
 		if (PG_ARGISNULL(0))
 			PG_RETURN_NULL();
 
-<<<<<<< HEAD
-		get_call_result_type(fcinfo, NULL, &tupdesc);
-=======
-		json = PG_GETARG_TEXT_P(0);
-
 		if (get_call_result_type(fcinfo, NULL, &tupdesc) != TYPEFUNC_COMPOSITE)
 			ereport(ERROR,
 					(errcode(ERRCODE_FEATURE_NOT_SUPPORTED),
@@ -2116,7 +2111,6 @@
 							"that cannot accept type record"),
 					 errhint("Try calling the function in the FROM clause "
 							 "using a column definition list.")));
->>>>>>> d8a42b15
 	}
 
 	if (jtype == JSONOID)
